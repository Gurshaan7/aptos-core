// Copyright © Aptos Foundation
// Parts of the project are originally copyright © Meta Platforms, Inc.
// SPDX-License-Identifier: Apache-2.0

pub mod account;
pub mod aggregator_natives;
pub mod any;
pub mod code;
pub mod create_signer;
pub mod cryptography;
pub mod event;
pub mod hash;
mod helpers;
pub mod object;
pub mod state_storage;
pub mod transaction_context;
pub mod type_info;
pub mod util;

use crate::natives::cryptography::multi_ed25519;
use aggregator_natives::{aggregator, aggregator_factory};
use aptos_gas_algebra_ext::AbstractValueSize;
use aptos_types::on_chain_config::{Features, TimedFeatures};
use cryptography::ed25519;
use move_core_types::{account_address::AccountAddress, identifier::Identifier};
use move_vm_runtime::native_functions::{make_table_from_iter, NativeFunctionTable};
use move_vm_types::values::Value;
use std::sync::Arc;

pub mod status {
    // Failure in parsing a struct type tag
    pub const NFE_EXPECTED_STRUCT_TYPE_TAG: u64 = 0x1;
    // Failure in address parsing (likely no correct length)
    pub const NFE_UNABLE_TO_PARSE_ADDRESS: u64 = 0x2;
}

/// All the gas parameters required by the aptos-framework natives.
#[derive(Debug, Clone)]
pub struct GasParameters {
    pub account: account::GasParameters,
    pub algebra: cryptography::algebra::gas::GasParameters,
    pub ed25519: ed25519::GasParameters,
    pub bls12381: cryptography::bls12381::GasParameters,
    pub secp256k1: cryptography::secp256k1::GasParameters,
    pub ristretto255: cryptography::ristretto255::GasParameters,
    pub bulletproofs: cryptography::bulletproofs::GasParameters,
    pub hash: hash::GasParameters,
    pub type_info: type_info::GasParameters,
    pub util: util::GasParameters,
    pub transaction_context: transaction_context::GasParameters,
    pub code: code::GasParameters,
    pub event: event::GasParameters,
    pub state_storage: state_storage::GasParameters,
    pub aggregator: aggregator::GasParameters,
    pub aggregator_factory: aggregator_factory::GasParameters,
    pub object: object::GasParameters,
}

impl GasParameters {
    pub fn zeros() -> Self {
        Self {
            account: account::GasParameters {
                create_address: account::CreateAddressGasParameters { base: 0.into() },
                create_signer: create_signer::CreateSignerGasParameters { base: 0.into() },
            },
            bls12381: cryptography::bls12381::GasParameters {
                base: 0.into(),
                per_pubkey_deserialize: 0.into(),
                per_pubkey_aggregate: 0.into(),
                per_pubkey_subgroup_check: 0.into(),
                per_sig_deserialize: 0.into(),
                per_sig_aggregate: 0.into(),
                per_sig_subgroup_check: 0.into(),
                per_sig_verify: 0.into(),
                per_pop_verify: 0.into(),
                per_pairing: 0.into(),
                per_msg_hashing: 0.into(),
                per_byte_hashing: 0.into(),
            },
            algebra: cryptography::algebra::gas::GasParameters {},
            ed25519: ed25519::GasParameters {
                base: 0.into(),
                per_pubkey_deserialize: 0.into(),
                per_pubkey_small_order_check: 0.into(),
                per_sig_deserialize: 0.into(),
                per_sig_strict_verify: 0.into(),
                per_msg_hashing_base: 0.into(),
                per_msg_byte_hashing: 0.into(),
            },
            secp256k1: cryptography::secp256k1::GasParameters {
                base: 0.into(),
                ecdsa_recover: 0.into(),
            },
            ristretto255: cryptography::ristretto255::GasParameters {
                basepoint_mul: 0.into(),
                basepoint_double_mul: 0.into(),
                point_add: 0.into(),
                point_clone: 0.into(),
                point_compress: 0.into(),
                point_decompress: 0.into(),
                point_equals: 0.into(),
                point_from_64_uniform_bytes: 0.into(),
                point_identity: 0.into(),
                point_mul: 0.into(),
                point_neg: 0.into(),
                point_sub: 0.into(),
                scalar_add: 0.into(),
                scalar_reduced_from_32_bytes: 0.into(),
                scalar_uniform_from_64_bytes: 0.into(),
                scalar_from_u128: 0.into(),
                scalar_from_u64: 0.into(),
                scalar_invert: 0.into(),
                scalar_is_canonical: 0.into(),
                scalar_mul: 0.into(),
                scalar_neg: 0.into(),
                sha512_per_byte: 0.into(),
                sha512_per_hash: 0.into(),
                sha2_512_per_byte: 0.into(),
                sha2_512_per_hash: 0.into(),
                scalar_sub: 0.into(),
                point_parse_arg: 0.into(),
                scalar_parse_arg: 0.into(),
            },
            bulletproofs: cryptography::bulletproofs::GasParameters {
                base: 0.into(),
                per_byte_rangeproof_deserialize: 0.into(),
                per_bit_rangeproof_verify: 0.into(),
            },
            hash: hash::GasParameters {
                sip_hash: hash::SipHashGasParameters {
                    base: 0.into(),
                    per_byte: 0.into(),
                },
                keccak256: hash::Keccak256HashGasParameters {
                    base: 0.into(),
                    per_byte: 0.into(),
                },
                sha2_512: hash::Sha2_512HashGasParameters {
                    base: 0.into(),
                    per_byte: 0.into(),
                },
                sha3_512: hash::Sha3_512HashGasParameters {
                    base: 0.into(),
                    per_byte: 0.into(),
                },
                ripemd160: hash::Ripemd160HashGasParameters {
                    base: 0.into(),
                    per_byte: 0.into(),
                },
                blake2b_256: hash::Blake2B256HashGasParameters {
                    base: 0.into(),
                    per_byte: 0.into(),
                },
            },
            type_info: type_info::GasParameters {
                type_of: type_info::TypeOfGasParameters {
                    base: 0.into(),
                    per_byte_in_str: 0.into(),
                },
                type_name: type_info::TypeNameGasParameters {
                    base: 0.into(),
                    per_byte_in_str: 0.into(),
                },
                chain_id: type_info::ChainIdGasParameters { base: 0.into() },
            },
            util: util::GasParameters {
                from_bytes: util::FromBytesGasParameters {
                    base: 0.into(),
                    per_byte: 0.into(),
                },
            },
            transaction_context: transaction_context::GasParameters {
                get_script_hash: transaction_context::GetScriptHashGasParameters { base: 0.into() },
            },
            code: code::GasParameters {
                request_publish: code::RequestPublishGasParameters {
                    base: 0.into(),
                    per_byte: 0.into(),
                },
            },
            event: event::GasParameters {
                write_to_event_store: event::WriteToEventStoreGasParameters {
                    base: 0.into(),
                    per_abstract_value_unit: 0.into(),
                },
            },
            state_storage: state_storage::GasParameters {
                get_usage: state_storage::GetUsageGasParameters {
                    base_cost: 0.into(),
                },
            },
            aggregator: aggregator::GasParameters {
                add: aggregator::AddGasParameters { base: 0.into() },
                read: aggregator::ReadGasParameters { base: 0.into() },
                sub: aggregator::SubGasParameters { base: 0.into() },
                destroy: aggregator::DestroyGasParameters { base: 0.into() },
            },
            aggregator_factory: aggregator_factory::GasParameters {
                new_aggregator: aggregator_factory::NewAggregatorGasParameters { base: 0.into() },
            },
            object: object::GasParameters {
                exists_at: object::ExistsAtGasParameters {
                    base: 0.into(),
                    per_byte_loaded: 0.into(),
                    per_item_loaded: 0.into(),
                },
            },
        }
    }
}

pub fn all_natives(
    framework_addr: AccountAddress,
    gas_params: GasParameters,
    timed_features: TimedFeatures,
    features: Arc<Features>,
    calc_abstract_val_size: impl Fn(&Value) -> AbstractValueSize + Send + Sync + 'static,
) -> NativeFunctionTable {
    let mut natives = vec![];

    macro_rules! add_natives_from_module {
        ($module_name:expr, $natives:expr) => {
            natives.extend(
                $natives.map(|(func_name, func)| ($module_name.to_string(), func_name, func)),
            );
        };
    }

    add_natives_from_module!(
        "account",
        account::make_all(
            gas_params.account.clone(),
            timed_features.clone(),
            features.clone()
        )
    );
    add_natives_from_module!(
        "create_signer",
        create_signer::make_all(
            gas_params.account.create_signer.clone(),
            timed_features.clone(),
            features.clone()
        )
    );
    add_natives_from_module!(
        "ed25519",
        ed25519::make_all(
            gas_params.ed25519.clone(),
            timed_features.clone(),
            features.clone()
        )
    );
    add_natives_from_module!(
        "algebra",
        cryptography::algebra::make_all(
            gas_params.algebra.clone(),
            timed_features.clone(),
            features.clone()
        )
    );
    add_natives_from_module!(
        "genesis",
        create_signer::make_all(
            gas_params.account.create_signer,
            timed_features.clone(),
            features.clone()
        )
    );
    add_natives_from_module!(
        "multi_ed25519",
        multi_ed25519::make_all(gas_params.ed25519, timed_features.clone(), features.clone())
    );
    add_natives_from_module!(
        "bls12381",
        cryptography::bls12381::make_all(
            gas_params.bls12381,
            timed_features.clone(),
            features.clone()
        )
    );
    add_natives_from_module!(
        "secp256k1",
        cryptography::secp256k1::make_all(
            gas_params.secp256k1,
            timed_features.clone(),
            features.clone()
        )
    );
    add_natives_from_module!(
        "aptos_hash",
        hash::make_all(gas_params.hash, timed_features.clone(), features.clone())
    );
    add_natives_from_module!(
        "ristretto255",
        cryptography::ristretto255::make_all(
            gas_params.ristretto255,
            timed_features.clone(),
            features.clone()
        )
    );
    add_natives_from_module!(
        "type_info",
        type_info::make_all(
            gas_params.type_info,
            timed_features.clone(),
            features.clone()
        )
    );
    add_natives_from_module!(
        "util",
        util::make_all(
            gas_params.util.clone(),
            timed_features.clone(),
            features.clone()
        )
    );
    add_natives_from_module!(
        "from_bcs",
        util::make_all(gas_params.util, timed_features.clone(), features.clone())
    );
<<<<<<< HEAD
    add_natives_from_module!(
        "bulletproofs",
        cryptography::bulletproofs::make_all(gas_params.bulletproofs)
    );
    add_natives_from_module!("type_info", type_info::make_all(gas_params.type_info));
    add_natives_from_module!("util", util::make_all(gas_params.util.clone()));
    add_natives_from_module!("from_bcs", util::make_all(gas_params.util));
=======
>>>>>>> 9d408822
    add_natives_from_module!(
        "transaction_context",
        transaction_context::make_all(
            gas_params.transaction_context,
            timed_features.clone(),
            features.clone()
        )
    );
    add_natives_from_module!(
        "code",
        code::make_all(gas_params.code, timed_features.clone(), features.clone())
    );
    add_natives_from_module!(
        "event",
        event::make_all(
            gas_params.event,
            calc_abstract_val_size,
            timed_features.clone(),
            features.clone()
        )
    );
    add_natives_from_module!(
        "state_storage",
        state_storage::make_all(
            gas_params.state_storage,
            timed_features.clone(),
            features.clone()
        )
    );
    add_natives_from_module!(
        "aggregator",
        aggregator::make_all(
            gas_params.aggregator,
            timed_features.clone(),
            features.clone()
        )
    );
    add_natives_from_module!(
        "aggregator_factory",
        aggregator_factory::make_all(
            gas_params.aggregator_factory,
            timed_features.clone(),
            features.clone()
        )
    );
    add_natives_from_module!(
        "object",
        object::make_all(gas_params.object, timed_features, features)
    );

    make_table_from_iter(framework_addr, natives)
}

/// A temporary hack to patch Table -> table module name as long as it is not upgraded
/// in the Move repo.
pub fn patch_table_module(table: NativeFunctionTable) -> NativeFunctionTable {
    table
        .into_iter()
        .map(|(m, _, f, i)| (m, Identifier::new("table").unwrap(), f, i))
        .collect()
}<|MERGE_RESOLUTION|>--- conflicted
+++ resolved
@@ -115,8 +115,6 @@
                 scalar_neg: 0.into(),
                 sha512_per_byte: 0.into(),
                 sha512_per_hash: 0.into(),
-                sha2_512_per_byte: 0.into(),
-                sha2_512_per_hash: 0.into(),
                 scalar_sub: 0.into(),
                 point_parse_arg: 0.into(),
                 scalar_parse_arg: 0.into(),
@@ -318,16 +316,10 @@
         "from_bcs",
         util::make_all(gas_params.util, timed_features.clone(), features.clone())
     );
-<<<<<<< HEAD
     add_natives_from_module!(
         "bulletproofs",
-        cryptography::bulletproofs::make_all(gas_params.bulletproofs)
-    );
-    add_natives_from_module!("type_info", type_info::make_all(gas_params.type_info));
-    add_natives_from_module!("util", util::make_all(gas_params.util.clone()));
-    add_natives_from_module!("from_bcs", util::make_all(gas_params.util));
-=======
->>>>>>> 9d408822
+        cryptography::bulletproofs::make_all(gas_params.bulletproofs, timed_features.clone(), features.clone())
+    );
     add_natives_from_module!(
         "transaction_context",
         transaction_context::make_all(
