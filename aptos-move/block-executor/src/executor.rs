// Copyright © Aptos Foundation
// Parts of the project are originally copyright © Meta Platforms, Inc.
// SPDX-License-Identifier: Apache-2.0

use crate::{
    counters,
    counters::{
        PARALLEL_EXECUTION_SECONDS, RAYON_EXECUTION_SECONDS, TASK_EXECUTE_SECONDS,
        TASK_VALIDATE_SECONDS, VM_INIT_SECONDS, WORK_WITH_TASK_SECONDS,
    },
    errors::*,
    output_delta_resolver::OutputDeltaResolver,
<<<<<<< HEAD
    scheduler::{DependencyStatus, Scheduler, SchedulerTask, Version, Wave},
=======
    scheduler::{Scheduler, SchedulerTask, Wave},
>>>>>>> bca348ef
    task::{ExecutionStatus, ExecutorTask, Transaction, TransactionOutput},
    txn_last_input_output::TxnLastInputOutput,
    view::{LatestView, MVHashMapView},
};
use aptos_logger::debug;
use aptos_mvhashmap::{
    types::{MVDataError, MVDataOutput, TxnIndex, Version},
    MVHashMap,
};
use aptos_state_view::TStateView;
use aptos_types::{
    executable::ExecutableTestType, // TODO: fix up with the proper generics.
    write_set::WriteOp,
};
use aptos_vm_logging::{clear_speculative_txn_logs, init_speculative_logs};
use num_cpus;
use once_cell::sync::Lazy;
use std::{
    collections::btree_map::BTreeMap,
    marker::PhantomData,
    sync::atomic::{AtomicBool, Ordering},
};

pub static RAYON_EXEC_POOL: Lazy<rayon::ThreadPool> = Lazy::new(|| {
    rayon::ThreadPoolBuilder::new()
        .num_threads(num_cpus::get())
        .thread_name(|index| format!("par_exec_{}", index))
        .build()
        .unwrap()
});

pub struct BlockExecutor<T, E, S> {
    // number of active concurrent tasks, corresponding to the maximum number of rayon
    // threads that may be concurrently participating in parallel execution.
    concurrency_level: usize,
    phantom: PhantomData<(T, E, S)>,
}

impl<T, E, S> BlockExecutor<T, E, S>
where
    T: Transaction,
    E: ExecutorTask<Txn = T>,
    S: TStateView<Key = T::Key> + Sync,
{
    /// The caller needs to ensure that concurrency_level > 1 (0 is illegal and 1 should
    /// be handled by sequential execution) and that concurrency_level <= num_cpus.
    pub fn new(concurrency_level: usize) -> Self {
        assert!(
            concurrency_level > 0 && concurrency_level <= num_cpus::get(),
            "Parallel execution concurrency level {} should be between 1 and number of CPUs",
            concurrency_level
        );
        Self {
            concurrency_level,
            phantom: PhantomData,
        }
    }

    fn execute(
        &self,
        version: Version,
        signature_verified_block: &[T],
        last_input_output: &TxnLastInputOutput<T::Key, E::Output, E::Error>,
        versioned_cache: &MVHashMap<T::Key, T::Value, ExecutableTestType>,
        scheduler: &Scheduler,
        executor: &E,
        base_view: &S,
    ) -> SchedulerTask {
        let _timer = TASK_EXECUTE_SECONDS.start_timer();
        let (idx_to_execute, incarnation) = version;
        let txn = &signature_verified_block[idx_to_execute as usize];

        let speculative_view = MVHashMapView::new(versioned_cache, scheduler);

        // VM execution.
        let execute_result = executor.execute_transaction(
            &LatestView::<T, S>::new_mv_view(base_view, &speculative_view, idx_to_execute),
            txn,
            idx_to_execute,
            false,
        );
        let mut prev_modified_keys = last_input_output.modified_keys(idx_to_execute);

        // For tracking whether the recent execution wrote outside of the previous write/delta set.
        let mut updates_outside = false;
        let mut apply_updates = |output: &E::Output| {
            // First, apply writes.
            let write_version = (idx_to_execute, incarnation);
            for (k, v) in output.get_writes().into_iter() {
                if !prev_modified_keys.remove(&k) {
                    updates_outside = true;
                }
                versioned_cache.write(&k, write_version, v);
            }

            // Then, apply deltas.
            for (k, d) in output.get_deltas().into_iter() {
                if !prev_modified_keys.remove(&k) {
                    updates_outside = true;
                }
                versioned_cache.add_delta(&k, idx_to_execute, d);
            }
        };

        let result = match execute_result {
            // These statuses are the results of speculative execution, so even for
            // SkipRest (skip the rest of transactions) and Abort (abort execution with
            // user defined error), no immediate action is taken. Instead the statuses
            // are recorded and (final statuses) are analyzed when the block is executed.
            ExecutionStatus::Success(output) => {
                // Apply the writes/deltas to the versioned_data_cache.
                apply_updates(&output);
                ExecutionStatus::Success(output)
            },
            ExecutionStatus::SkipRest(output) => {
                // Apply the writes/deltas and record status indicating skip.
                apply_updates(&output);
                ExecutionStatus::SkipRest(output)
            },
            ExecutionStatus::Abort(err) => {
                // Record the status indicating abort.
                ExecutionStatus::Abort(Error::UserError(err))
            },
        };

        // Remove entries from previous write/delta set that were not overwritten.
        for k in prev_modified_keys {
            versioned_cache.delete(&k, idx_to_execute);
        }

        if last_input_output
            .record(idx_to_execute, speculative_view.take_reads(), result)
            .is_err()
        {
            // Optimization for module publishing fallback.
            // When there is module r/w intersection, can halt parallel execution
            // and fallback to sequential execution immediately.
            scheduler.halt();
            return SchedulerTask::NoTask;
        }
        scheduler.finish_execution(idx_to_execute, incarnation, updates_outside)
    }

    fn validate(
        &self,
        version_to_validate: Version,
        validation_wave: Wave,
        last_input_output: &TxnLastInputOutput<T::Key, E::Output, E::Error>,
        versioned_cache: &MVHashMap<T::Key, T::Value, ExecutableTestType>,
        scheduler: &Scheduler,
    ) -> SchedulerTask {
        use MVDataError::*;
        use MVDataOutput::*;

        let _timer = TASK_VALIDATE_SECONDS.start_timer();
        let (idx_to_validate, incarnation) = version_to_validate;
        let read_set = last_input_output
            .read_set(idx_to_validate)
            .expect("Prior read-set must be recorded");

        let valid = read_set.iter().all(|r| {
            match versioned_cache.fetch_data(r.path(), idx_to_validate) {
                Ok(Versioned(version, _)) => r.validate_version(version),
                Ok(Resolved(value)) => r.validate_resolved(value),
                Err(Dependency(_)) => false, // Dependency implies a validation failure.
                Err(Unresolved(delta)) => r.validate_unresolved(delta),
                Err(NotFound) => r.validate_storage(),
                // We successfully validate when read (again) results in a delta application
                // failure. If the failure is speculative, a later validation will fail due to
                // a read without this error. However, if the failure is real, passing
                // validation here allows to avoid infinitely looping and instead panic when
                // materializing deltas as writes in the final output preparation state. Panic
                // is also preferrable as it allows testing for this scenario.
                Err(DeltaApplicationFailure) => r.validate_delta_application_failure(),
            }
        });

        let aborted = !valid && scheduler.try_abort(idx_to_validate, incarnation);

        if aborted {
            counters::SPECULATIVE_ABORT_COUNT.inc();

            // Any logs from the aborted execution should be cleared and not reported.
            clear_speculative_txn_logs(idx_to_validate as usize);

            // Not valid and successfully aborted, mark the latest write/delta sets as estimates.
            for k in last_input_output.modified_keys(idx_to_validate) {
                versioned_cache.mark_estimate(&k, idx_to_validate);
            }

            scheduler.finish_abort(idx_to_validate, incarnation)
        } else {
            scheduler.finish_validation(idx_to_validate, validation_wave);
            SchedulerTask::NoTask
        }
    }

    fn work_task_with_scope(
        &self,
        executor_arguments: &E::Argument,
        block: &[T],
        last_input_output: &TxnLastInputOutput<T::Key, E::Output, E::Error>,
        versioned_cache: &MVHashMap<T::Key, T::Value, ExecutableTestType>,
        scheduler: &Scheduler,
        base_view: &S,
        committing: bool,
    ) {
        // Make executor for each task. TODO: fast concurrent executor.
        let init_timer = VM_INIT_SECONDS.start_timer();
        let executor = E::init(*executor_arguments);
        drop(init_timer);

        let _timer = WORK_WITH_TASK_SECONDS.start_timer();
        let mut scheduler_task = SchedulerTask::NoTask;
        loop {
            // Only one thread try_commit to avoid contention.
            if committing {
                // Keep committing txns until there is no more that can be committed now.
                while let Some(txn_idx) = scheduler.try_commit() {
                    if txn_idx as usize + 1 == block.len() {
                        // Committed the last transaction / everything.
                        scheduler_task = SchedulerTask::Done;
                        break;
                    }
                }
            }
            scheduler_task = match scheduler_task {
                SchedulerTask::ValidationTask(version_to_validate, wave) => self.validate(
                    version_to_validate,
                    wave,
                    last_input_output,
                    versioned_cache,
                    scheduler,
                ),
                SchedulerTask::ExecutionTask(version_to_execute, None) => self.execute(
                    version_to_execute,
                    block,
                    last_input_output,
                    versioned_cache,
                    scheduler,
                    &executor,
                    base_view,
                ),
                SchedulerTask::ExecutionTask(_, Some(condvar)) => {
                    let (lock, cvar) = &*condvar;
                    // Mark dependency resolved.
                    *lock.lock() = DependencyStatus::Resolved;
                    // Wake up the process waiting for dependency.
                    cvar.notify_one();

                    SchedulerTask::NoTask
                },
                SchedulerTask::NoTask => scheduler.next_task(committing),
                SchedulerTask::Done => {
                    break;
                },
            }
        }
    }

    pub(crate) fn execute_transactions_parallel(
        &self,
        executor_initial_arguments: E::Argument,
        signature_verified_block: &Vec<T>,
        base_view: &S,
    ) -> Result<Vec<(E::Output, Vec<(T::Key, WriteOp)>)>, E::Error> {
        let _timer = PARALLEL_EXECUTION_SECONDS.start_timer();
        assert!(self.concurrency_level > 1, "Must use sequential execution");

        let versioned_cache = MVHashMap::new(None);

        if signature_verified_block.is_empty() {
            return Ok(vec![]);
        }

        let num_txns = signature_verified_block.len() as u32;
        let last_input_output = TxnLastInputOutput::new(num_txns);
        let committing = AtomicBool::new(true);
        let scheduler = Scheduler::new(num_txns);

        let timer = RAYON_EXECUTION_SECONDS.start_timer();
        RAYON_EXEC_POOL.scope(|s| {
            for _ in 0..self.concurrency_level {
                s.spawn(|_| {
                    self.work_task_with_scope(
                        &executor_initial_arguments,
                        signature_verified_block,
                        &last_input_output,
                        &versioned_cache,
                        &scheduler,
                        base_view,
                        committing.swap(false, Ordering::SeqCst),
                    );
                });
            }
        });
        drop(timer);

        let num_txns = num_txns as usize;
        // TODO: for large block sizes and many cores, extract outputs in parallel.
        let mut final_results = Vec::with_capacity(num_txns);

        let maybe_err = if last_input_output.module_publishing_may_race() {
            counters::MODULE_PUBLISHING_FALLBACK_COUNT.inc();
            Some(Error::ModulePathReadWrite)
        } else {
            let mut ret = None;
            for idx in 0..num_txns {
                match last_input_output.take_output(idx as TxnIndex) {
                    ExecutionStatus::Success(t) => final_results.push(t),
                    ExecutionStatus::SkipRest(t) => {
                        final_results.push(t);
                        break;
                    },
                    ExecutionStatus::Abort(err) => {
                        ret = Some(err);
                        break;
                    },
                };
            }
            ret
        };

        RAYON_EXEC_POOL.spawn(move || {
            // Explicit async drops.
            drop(last_input_output);
            drop(scheduler);
        });

        match maybe_err {
            Some(err) => Err(err),
            None => {
                final_results.resize_with(num_txns, E::Output::skip_output);
                let (mv_data_cache, _mv_code_cache) = versioned_cache.take();
                let delta_resolver: OutputDeltaResolver<T> =
                    OutputDeltaResolver::new(mv_data_cache);
                // TODO: parallelize when necessary.
                Ok(final_results
                    .into_iter()
                    .zip(delta_resolver.resolve(base_view, num_txns).into_iter())
                    .collect())
            },
        }
    }

    pub(crate) fn execute_transactions_sequential(
        &self,
        executor_arguments: E::Argument,
        signature_verified_block: &[T],
        base_view: &S,
    ) -> Result<Vec<(E::Output, Vec<(T::Key, WriteOp)>)>, E::Error> {
        let num_txns = signature_verified_block.len();
        let executor = E::init(executor_arguments);
        let mut data_map = BTreeMap::new();

        let mut ret = Vec::with_capacity(num_txns);
        for (idx, txn) in signature_verified_block.iter().enumerate() {
            let res = executor.execute_transaction(
                &LatestView::<T, S>::new_btree_view(base_view, &data_map, idx as TxnIndex),
                txn,
                idx as TxnIndex,
                true,
            );

            let must_skip = matches!(res, ExecutionStatus::SkipRest(_));

            match res {
                ExecutionStatus::Success(output) | ExecutionStatus::SkipRest(output) => {
                    assert_eq!(
                        output.get_deltas().len(),
                        0,
                        "Sequential execution must materialize deltas"
                    );
                    // Apply the writes.
                    for (ap, write_op) in output.get_writes().into_iter() {
                        data_map.insert(ap, write_op);
                    }
                    ret.push(output);
                },
                ExecutionStatus::Abort(err) => {
                    // Record the status indicating abort.
                    return Err(Error::UserError(err));
                },
            }

            if must_skip {
                break;
            }
        }

        ret.resize_with(num_txns, E::Output::skip_output);
        Ok(ret.into_iter().map(|out| (out, vec![])).collect())
    }

    pub fn execute_block(
        &self,
        executor_arguments: E::Argument,
        signature_verified_block: Vec<T>,
        base_view: &S,
    ) -> Result<Vec<(E::Output, Vec<(T::Key, WriteOp)>)>, E::Error> {
        let mut ret = if self.concurrency_level > 1 {
            self.execute_transactions_parallel(
                executor_arguments,
                &signature_verified_block,
                base_view,
            )
        } else {
            self.execute_transactions_sequential(
                executor_arguments,
                &signature_verified_block,
                base_view,
            )
        };

        if matches!(ret, Err(Error::ModulePathReadWrite)) {
            debug!("[Execution]: Module read & written, sequential fallback");

            // All logs from the parallel execution should be cleared and not reported.
            // Clear by re-initializing the speculative logs.
            init_speculative_logs(signature_verified_block.len());

            ret = self.execute_transactions_sequential(
                executor_arguments,
                &signature_verified_block,
                base_view,
            )
        }

        RAYON_EXEC_POOL.spawn(move || {
            // Explicit async drops.
            drop(signature_verified_block);
        });

        ret
    }
}<|MERGE_RESOLUTION|>--- conflicted
+++ resolved
@@ -10,11 +10,7 @@
     },
     errors::*,
     output_delta_resolver::OutputDeltaResolver,
-<<<<<<< HEAD
-    scheduler::{DependencyStatus, Scheduler, SchedulerTask, Version, Wave},
-=======
-    scheduler::{Scheduler, SchedulerTask, Wave},
->>>>>>> bca348ef
+    scheduler::{DependencyStatus, Scheduler, SchedulerTask, Wave},
     task::{ExecutionStatus, ExecutorTask, Transaction, TransactionOutput},
     txn_last_input_output::TxnLastInputOutput,
     view::{LatestView, MVHashMapView},
