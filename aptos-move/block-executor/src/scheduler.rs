// Copyright © Aptos Foundation
// Parts of the project are originally copyright © Meta Platforms, Inc.
// SPDX-License-Identifier: Apache-2.0

use crate::counters::GET_NEXT_TASK_SECONDS;
use aptos_infallible::Mutex;
use aptos_mvhashmap::types::{Incarnation, TxnIndex, Version};
use crossbeam::utils::CachePadded;
use parking_lot::{RwLock, RwLockUpgradableReadGuard};
use std::{
    cmp::{max, min},
    hint,
    ops::DerefMut,
    sync::{
        atomic::{AtomicBool, AtomicU32, AtomicU64, Ordering},
        Arc, Condvar,
    },
};

const TXN_IDX_MASK: u64 = (1 << 32) - 1;

pub type Wave = u32;
<<<<<<< HEAD
pub type Version = (TxnIndex, Incarnation);
#[derive(Debug)]
pub enum DependencyStatus {
    // The dependency is not resolved yet.
    Unresolved,
    // The dependency is resolved.
    Resolved,
    // The parallel execution is halted.
    ExecutionHalted,
}
type DependencyCondvar = Arc<(Mutex<DependencyStatus>, Condvar)>;

// Return value of the function wait_for_dependency
pub enum DependencyResult {
    Dependency(DependencyCondvar),
    Resolved,
    ExecutionHalted,
}
=======

type DependencyCondvar = Arc<(Mutex<bool>, Condvar)>;
>>>>>>> bca348ef

/// A holder for potential task returned from the Scheduler. ExecutionTask and ValidationTask
/// each contain a version of transaction that must be executed or validated, respectively.
/// NoTask holds no task (similar None if we wrapped tasks in Option), and Done implies that
/// there are no more tasks and the scheduler is done.
#[derive(Debug)]
pub enum SchedulerTask {
    ExecutionTask(Version, Option<DependencyCondvar>),
    ValidationTask(Version, Wave),
    NoTask,
    Done,
}

/////////////////////////////// Explanation for ExecutionStatus ///////////////////////////////
/// All possible execution status for each transaction. In the explanation below, we abbreviate
/// 'execution status' as 'status'. Each status contains the latest incarnation number,
/// where incarnation = i means it is the i-th execution instance of the transaction.
///
/// 'ReadyToExecute' means that the corresponding incarnation should be executed and the scheduler
/// must eventually create a corresponding execution task. The scheduler ensures that exactly one
/// execution task gets created, changing the status to 'Executing' in the process. If a dependency
/// condition variable is set, then an execution of a prior incarnation is waiting on it with
/// a read dependency resolved (when dependency was encountered, the status changed to Suspended,
/// and suspended changed to ReadyToExecute when the dependency finished its execution). In this case
/// the caller need not create a new execution task, but just nofity the suspended execution.
///
/// 'Executing' status of an incarnation turns into 'Executed' if the execution task finishes, or
/// if a dependency is encountered, it becomes 'ReadyToExecute(incarnation + 1)' once the
/// dependency is resolved. An 'Executed' status allows creation of validation tasks for the
/// corresponding incarnation, and a validation failure leads to an abort. The scheduler ensures
/// that there is exactly one abort, changing the status to 'Aborting' in the process. Once the
/// thread that successfully aborted performs everything that's required, it sets the status
/// to 'ReadyToExecute(incarnation + 1)', allowing the scheduler to create an execution
/// task for the next incarnation of the transaction.
///
/// 'ExecutionHalted' is a transaction status marking that parallel execution is halted, due to
/// reasons such as module r/w intersection or exceeding per-block gas limit. It is safe to ignore
/// this status during the transaction invariant checks, e.g., suspend(), resume(), set_executed_status().
/// When 'resolve_condvar' is called, all txns' statuses become ExecutionHalted.
///
/// Status transition diagram:
/// Ready(i)                                                                               ---
///    |  try_incarnate (incarnate successfully)                                             |
///    |                                                                                     |
///    ↓         suspend (waiting on dependency)                resume                       |
/// Executing(i) -----------------------------> Suspended(i) ------------> Ready(i)          |
///    |                                                                                     | resolve_condvar
///    |  finish_execution                                                                   |-----------------> ExecutionHalted
///    ↓                                                                                     |
/// Executed(i) (pending for (re)validations) ---------------------------> Committed(i)      |
///    |                                                                                     |
///    |  try_abort (abort successfully)                                                     |
///    ↓                finish_abort                                                         |
/// Aborting(i) ---------------------------------------------------------> Ready(i+1)      ---
///
#[derive(Debug)]
enum ExecutionStatus {
    ReadyToExecute(Incarnation, Option<DependencyCondvar>),
    Executing(Incarnation),
    Suspended(Incarnation, DependencyCondvar),
    Executed(Incarnation),
    Committed(Incarnation),
    Aborting(Incarnation),
    ExecutionHalted,
}

impl PartialEq for ExecutionStatus {
    fn eq(&self, other: &Self) -> bool {
        use ExecutionStatus::*;
        match (self, other) {
            (&ReadyToExecute(ref a, _), &ReadyToExecute(ref b, _))
            | (&Executing(ref a), &Executing(ref b))
            | (&Suspended(ref a, _), &Suspended(ref b, _))
            | (&Executed(ref a), &Executed(ref b))
            | (&Committed(ref a), &Committed(ref b))
            | (&Aborting(ref a), &Aborting(ref b)) => a == b,
            _ => false,
        }
    }
}

/////////////////////////////// Explanation for ValidationStatus ///////////////////////////////
/// All possible validation status for each transaction. In the explanation below, we abbreviate
/// 'validation status' as 'status'. Each status contains three wave numbers, each with different
/// meanings, but in general the concept of 'wave' keeps track of the version number of the validation.
///
/// 'max_triggered_wave' records the maximum wave that was triggered at the transaction index, and
/// will be incremented every time when the validation_idx is decreased. Initialized as 0.
///
/// 'maybe_max_validated_wave' records the maximum wave among successful validations of the corresponding
/// transaction, will be incremented upon successful validation (finish_validation). Initialized as None.
///
/// 'required_wave' in addition records the wave that must be successfully validated in order
/// for the transaction to be committed, required to handle the case of the optimization in
/// finish_execution when only the transaction itself is validated (if last incarnation
/// didn't write outside of the previous write-set). Initilized as 0.
///
/// Other than ValidationStatus, the 'wave' information is also recorded in 'validation_idx' and 'commit_state'.
/// Below is the description of the wave meanings and how they are updated. More details can be
/// found in the definition of 'validation_idx' and 'commit_state'.
///
/// In 'validation_idx', the first 32 bits identifies a validation wave while the last 32 bits
/// contain an index that tracks the minimum of all transaction indices that require validation.
/// The wave is incremented whenever the validation_idx is reduced due to transactions requiring
/// validation, in particular, after aborts and executions that write outside of the write set of
/// the same transaction's previous incarnation.
///
/// In 'commit_state', the first element records the next transaction to commit, and the
/// second element records the lower bound on the wave of a validation that must be successful
/// in order to commit the next transaction. The wave is updated in try_commit, upon seeing an
/// executed txn with higher max_triggered_wave. Note that the wave is *not* updated with the
/// required_wave of the txn that is being committed.
///
///
/////////////////////////////// Algorithm Description for Updating Waves ///////////////////////////////
/// In the following, 'update' means taking the maximum.
/// (1) Upon decreasing validation_idx, increment validation_idx.wave and update txn's
/// max_triggered_wave <- validation_idx.wave;
/// (2) Upon finishing execution of txn that is below validation_idx, update txn's
/// required_wave <- validation_idx.wave; (otherwise, the last triggered wave is below and will validate).
/// (3) Upon validating a txn successfully, update txn's maybe_max_validated_wave <- validation_idx.wave;
/// (4) Upon trying to commit an executed txn, update commit_state.wave <- txn's max_triggered_wave.
/// (5) If txn's maybe_max_validated_wave >= max(commit_state.wave, txn's required_wave), can commit the txn.
///
/// Remark: commit_state.wave is updated only with max_triggered_wave but not required_wave. This is
/// because max_triggered_wave implies that this wave of validations was required for all higher transactions
/// (and is set as a part of decrease_validation_idx), while required_wave is set for the transaction only
/// (when a validation task is returned to the caller). Moreover, the code is structured in a way that
/// decrease_validation_idx is always called for txn_idx + 1 (e.g. when aborting, there is no need to validate
/// the transaction before re-execution, and in finish_execution, even if there is a need to validate txn_idx,
/// it is returned to the caller directly, which is done so as an optimization and also for uniformity).
#[derive(Debug)]
struct ValidationStatus {
    max_triggered_wave: Wave,
    required_wave: Wave,
    maybe_max_validated_wave: Option<Wave>,
}

impl ValidationStatus {
    pub fn new() -> Self {
        ValidationStatus {
            max_triggered_wave: 0,
            required_wave: 0,
            maybe_max_validated_wave: None,
        }
    }
}

pub struct Scheduler {
    /// Number of txns to execute, immutable.
    num_txns: TxnIndex,

    /// An index i maps to indices of other transactions that depend on transaction i, i.e. they
    /// should be re-executed once transaction i's next incarnation finishes.
    txn_dependency: Vec<CachePadded<Mutex<Vec<TxnIndex>>>>,
    /// An index i maps to the most up-to-date status of transaction i.
    txn_status: Vec<CachePadded<(RwLock<ExecutionStatus>, RwLock<ValidationStatus>)>>,

    /// Next transaction to commit, and sweeping lower bound on the wave of a validation that must
    /// be successful in order to commit the next transaction.
    commit_state: CachePadded<Mutex<(TxnIndex, Wave)>>,

    // Note: with each thread reading both counters when deciding the next task, and being able
    // to choose either execution or validation task, separately padding these indices may increase
    // (real) cache invalidation traffic more than combat false sharing. Hence, currently we
    // don't pad separately, but instead put them in between two padded members (same cacheline).
    // TODO: investigate the trade-off. Re-consider if we change task assignment logic (i.e. make
    // validation/execution preferences stick to the worker threads).
    /// A shared index that tracks the minimum of all transaction indices that require execution.
    /// The threads increment the index and attempt to create an execution task for the corresponding
    /// transaction, if the status of the txn is 'ReadyToExecute'. This implements a counting-based
    /// concurrent ordered set. It is reduced as necessary when transactions become ready to be
    /// executed, in particular, when execution finishes and dependencies are resolved.
    execution_idx: AtomicU32,
    /// The first 32 bits identifies a validation wave while the last 32 bits contain an index
    /// that tracks the minimum of all transaction indices that require validation.
    /// The threads increment this index and attempt to create a validation task for the
    /// corresponding transaction (if the status of the txn is 'Executed'), associated with the
    /// observed wave in the first 32 bits. Each validation wave represents the sequence of
    /// validations that must happen due to the fixed serialization order of transactions.
    /// The index is reduced as necessary when transactions require validation, in particular,
    /// after aborts and executions that write outside of the write set of the same transaction's
    /// previous incarnation. This also creates a new wave of validations, identified by the
    /// monotonically increasing index stored in the first 32 bits.
    validation_idx: AtomicU64,

    /// Shared marker that is set when a thread detects that all txns can be committed.
    done_marker: CachePadded<AtomicBool>,
}

/// Public Interfaces for the Scheduler
impl Scheduler {
    pub fn new(num_txns: TxnIndex) -> Self {
        // Empty block should early return and not create a scheduler.
        assert!(num_txns > 0, "No scheduler needed for 0 transactions");

        Self {
            num_txns,
            txn_dependency: (0..num_txns)
                .map(|_| CachePadded::new(Mutex::new(Vec::new())))
                .collect(),
            txn_status: (0..num_txns)
                .map(|_| {
                    CachePadded::new((
                        RwLock::new(ExecutionStatus::ReadyToExecute(0, None)),
                        RwLock::new(ValidationStatus::new()),
                    ))
                })
                .collect(),
            commit_state: CachePadded::new(Mutex::new((0, 0))),
            execution_idx: AtomicU32::new(0),
            validation_idx: AtomicU64::new(0),
            done_marker: CachePadded::new(AtomicBool::new(false)),
        }
    }

    /// If successful, returns Some(TxnIndex), the index of committed transaction.
    /// The current implementation has one dedicated thread to try_commit.
    /// Should not be called after the last transaction is committed.
    pub fn try_commit(&self) -> Option<TxnIndex> {
        let mut commit_state_mutex = self.commit_state.lock();
        let commit_state = commit_state_mutex.deref_mut();
        let (commit_idx, commit_wave) = (&mut commit_state.0, &mut commit_state.1);

        if let Some(validation_status) = self.txn_status[*commit_idx as usize].1.try_read() {
            // Acquired the validation status read lock.
            if let Some(status) = self.txn_status[*commit_idx as usize]
                .0
                .try_upgradable_read()
            {
                // Acquired the execution status read lock, which can be upgrade to write lock if necessary.
                if let ExecutionStatus::Executed(incarnation) = *status {
                    // Status is executed and we are holding the lock.

                    // Note we update the wave inside commit_state only with max_triggered_wave,
                    // since max_triggered_wave records the new wave when validation index is
                    // decreased thus affecting all later txns as well,
                    // while required_wave only records the new wave for one single txn.
                    *commit_wave = max(*commit_wave, validation_status.max_triggered_wave);
                    if let Some(validated_wave) = validation_status.maybe_max_validated_wave {
                        if validated_wave >= max(*commit_wave, validation_status.required_wave) {
                            let mut status_write = RwLockUpgradableReadGuard::upgrade(status);
                            // Upgrade the execution status read lock to write lock.
                            // Can commit.
                            *status_write = ExecutionStatus::Committed(incarnation);

                            *commit_idx += 1;
                            if *commit_idx == self.num_txns {
                                // All txns have been committed, the parallel execution can finish.
                                self.done_marker.store(true, Ordering::SeqCst);
                            }
                            return Some(*commit_idx - 1);
                        }
                    }
                }
            }
        }
        None
    }

    #[cfg(test)]
    /// Return the TxnIndex and Wave of current commit index
    pub fn commit_state(&self) -> (TxnIndex, u32) {
        let commit_state = self.commit_state.lock();
        (commit_state.0, commit_state.1)
    }

    /// Try to abort version = (txn_idx, incarnation), called upon validation failure.
    /// When the invocation manages to update the status of the transaction, it changes
    /// Executed(incarnation) => Aborting(incarnation), it returns true. Otherwise,
    /// returns false. Since incarnation numbers never decrease, this also ensures
    /// that the same version may not successfully abort more than once.
    pub fn try_abort(&self, txn_idx: TxnIndex, incarnation: Incarnation) -> bool {
        // lock the execution status.
        // Note: we could upgradable read, then upgrade and write. Similar for other places.
        // However, it is likely an overkill (and overhead to actually upgrade),
        // while unlikely there would be much contention on a specific index lock.
        let mut status = self.txn_status[txn_idx as usize].0.write();

        if *status == ExecutionStatus::Executed(incarnation) {
            *status = ExecutionStatus::Aborting(incarnation);
            true
        } else {
            false
        }
    }

    /// Return the next task for the thread.
    pub fn next_task(&self, committing: bool) -> SchedulerTask {
        let _timer = GET_NEXT_TASK_SECONDS.start_timer();
        loop {
            if self.done() {
                // No more tasks.
                return SchedulerTask::Done;
            }

            let (idx_to_validate, wave) =
                Self::unpack_validation_idx(self.validation_idx.load(Ordering::Acquire));
            let idx_to_execute = self.execution_idx.load(Ordering::Acquire);

            let prefer_validate = idx_to_validate < min(idx_to_execute, self.num_txns)
                && !self.never_executed(idx_to_validate);

            if !prefer_validate && idx_to_execute >= self.num_txns {
                return if self.done() {
                    // Check again to avoid commit delay due to a race.
                    SchedulerTask::Done
                } else {
                    if !committing {
                        // Avoid pointlessly spinning, and give priority to other threads
                        // that may be working to finish the remaining tasks.
                        // We don't want to hint on the thread that is committing
                        // because it may have work to do (to commit) even if there
                        // is no more conventional (validation and execution tasks) work.
                        hint::spin_loop();
                    }
                    SchedulerTask::NoTask
                };
            }

            if prefer_validate {
                if let Some((version_to_validate, wave)) =
                    self.try_validate_next_version(idx_to_validate, wave)
                {
                    return SchedulerTask::ValidationTask(version_to_validate, wave);
                }
            } else if let Some((version_to_execute, maybe_condvar)) =
                self.try_execute_next_version()
            {
                return SchedulerTask::ExecutionTask(version_to_execute, maybe_condvar);
            }
        }
    }

    /// When a txn depends on another txn, adds it to the dependency list of the other txn.
    /// Returns true if successful, or false, if the dependency got resolved in the meantime.
    /// If true is returned, Scheduler guarantees that later (dep_txn_idx will finish execution)
    /// transaction txn_idx will be resumed, and corresponding execution task created.
    /// If false is returned, it is caller's responsibility to repeat the read that caused the
    /// dependency and continue the ongoing execution of txn_idx.
    pub fn wait_for_dependency(
        &self,
        txn_idx: TxnIndex,
        dep_txn_idx: TxnIndex,
    ) -> DependencyResult {
        // Note: Could pre-check that txn dep_txn_idx isn't in an executed state, but the caller
        // usually has just observed the read dependency.

        // Create a condition variable associated with the dependency.
        let dep_condvar = Arc::new((Mutex::new(DependencyStatus::Unresolved), Condvar::new()));

        let mut stored_deps = self.txn_dependency[dep_txn_idx as usize].lock();

        if self.is_executed(dep_txn_idx, true).is_some() {
            // Current status of dep_txn_idx is 'executed', so the dependency got resolved.
            // To avoid zombie dependency (and losing liveness), must return here and
            // not add a (stale) dependency.

            // Note: acquires (a different, status) mutex, while holding (dependency) mutex.
            // Only place in scheduler where a thread may hold >1 mutexes, hence, such
            // acquisitions always happens in the same order (this function), may not deadlock.

<<<<<<< HEAD
                return DependencyResult::Resolved;
            }

            // If the execution is already halted, suspend will return false.
            // The synchronization is guaranteed by the Mutex around txn_status.
            // If the execution is halted, the first finishing thread will first set the status of each txn
            // to be ExecutionHalted, then notify the conditional variable. So if a thread sees ExecutionHalted,
            // it knows the execution is halted and it can return; otherwise, the finishing thread will notify
            // the conditional variable later and awake the pending thread.
            if !self.suspend(txn_idx, dep_condvar.clone()) {
                return DependencyResult::ExecutionHalted;
            }
=======
            return None;
        }

        self.suspend(txn_idx, dep_condvar.clone());
>>>>>>> bca348ef

        // Safe to add dependency here (still holding the lock) - finish_execution of txn
        // dep_txn_idx is guaranteed to acquire the same lock later and clear the dependency.
        stored_deps.push(txn_idx);

        DependencyResult::Dependency(dep_condvar)
    }

    pub fn finish_validation(&self, txn_idx: TxnIndex, wave: Wave) {
        let mut validation_status = self.txn_status[txn_idx as usize].1.write();
        validation_status.maybe_max_validated_wave = Some(
            validation_status
                .maybe_max_validated_wave
                .map_or(wave, |prev_wave| max(prev_wave, wave)),
        );
    }

    /// After txn is executed, schedule its dependencies for re-execution.
    /// If revalidate_suffix is true, decrease validation_idx to schedule all higher transactions
    /// for (re-)validation. Otherwise, in some cases (if validation_idx not already lower),
    /// return a validation task of the transaction to the caller (otherwise NoTask).
    pub fn finish_execution(
        &self,
        txn_idx: TxnIndex,
        incarnation: Incarnation,
        revalidate_suffix: bool,
    ) -> SchedulerTask {
        // Note: It is preferable to hold the validation lock throughout the finish_execution,
        // in particular before updating execution status. The point was that we don't want
        // any validation to come before the validation status is correspondingly updated.
        // It may be possible to make work more granularly, but shouldn't make performance
        // difference and like this correctness argument is much easier to see, in fact also
        // the reason why we grab write lock directly, and never release it during the whole function.
        // So even validation status readers have to wait if they somehow end up at the same index.
        let mut validation_status = self.txn_status[txn_idx as usize].1.write();
        self.set_executed_status(txn_idx, incarnation);

        let txn_deps: Vec<TxnIndex> = {
            let mut stored_deps = self.txn_dependency[txn_idx as usize].lock();
            // Holding the lock, take dependency vector.
            std::mem::take(&mut stored_deps)
        };

        // Mark dependencies as resolved and find the minimum index among them.
        let min_dep = txn_deps
            .into_iter()
            .map(|dep| {
                // Mark the status of dependencies as 'ReadyToExecute' since dependency on
                // transaction txn_idx is now resolved.
                self.resume(dep);

                dep
            })
            .min();
        if let Some(execution_target_idx) = min_dep {
            // Decrease the execution index as necessary to ensure resolved dependencies
            // get a chance to be re-executed.
            self.execution_idx
                .fetch_min(execution_target_idx, Ordering::SeqCst);
        }

        let (cur_val_idx, mut cur_wave) =
            Self::unpack_validation_idx(self.validation_idx.load(Ordering::Acquire));

        // If validation_idx is already lower than txn_idx, all required transactions will be
        // considered for validation, and there is nothing to do.
        if cur_val_idx > txn_idx {
            if revalidate_suffix {
                // The transaction execution required revalidating all higher txns (not
                // only itself), currently happens when incarnation writes to a new path
                // (w.r.t. the write-set of its previous completed incarnation).
                if let Some(wave) = self.decrease_validation_idx(txn_idx + 1) {
                    cur_wave = wave;
                };
            }
            // Update the minimum wave this txn needs to pass.
            validation_status.required_wave = cur_wave;
            return SchedulerTask::ValidationTask((txn_idx, incarnation), cur_wave);
        }

        SchedulerTask::NoTask
    }

    /// Finalize a validation task of version (txn_idx, incarnation). In some cases,
    /// may return a re-execution task back to the caller (otherwise, NoTask).
    pub fn finish_abort(&self, txn_idx: TxnIndex, incarnation: Incarnation) -> SchedulerTask {
        {
            // acquire exclusive lock on the validation status of txn_idx, and hold the lock
            // while calling decrease_validation_idx below. Otherwise, this thread might get
            // suspended after setting aborted ( = ready) status, and other threads might finish
            // re-executing, then commit txn_idx, and potentially commit txn_idx + 1 before
            // decrease_validation_idx would be able to set max_triggered_wave.
            //
            // Also, as a convention, we always acquire validation status lock before execution
            // status lock, as we have to have a consistent order and this order is easier to
            // provide correctness between finish_execution & try_commit.
            let _validation_status = self.txn_status[txn_idx as usize].1.write();

            self.set_aborted_status(txn_idx, incarnation);

            // Schedule higher txns for validation, skipping txn_idx itself (needs to be
            // re-executed first).
            self.decrease_validation_idx(txn_idx + 1);

            // can release the lock early.
        }

        // txn_idx must be re-executed, and if execution_idx is lower, it will be.
        if self.execution_idx.load(Ordering::Acquire) > txn_idx {
            // Optimization: execution_idx is higher than txn_idx, but decreasing it may
            // lead to wasted work for all indices between txn_idx and execution_idx.
            // Instead, attempt to create a new incarnation and return the corresponding
            // re-execution task back to the caller. If incarnation fails, there is
            // nothing to do, as another thread must have succeeded to incarnate and
            // obtain the task for re-execution.
            if let Some((new_incarnation, maybe_condvar)) = self.try_incarnate(txn_idx) {
                return SchedulerTask::ExecutionTask((txn_idx, new_incarnation), maybe_condvar);
            }
        }

        SchedulerTask::NoTask
    }

    /// Set the done_marker to be true, return the previous value of the done_marker.
    /// Should only be called when there is a module r/w intersection.
    pub fn halt(&self) {
        // The first thread that sets done_marker to be true will be reponsible for
        // resolving the conditional variables, to help other theads that may be pending
        // on the read dependency. See the comment of the function resolve_condvar().
        if !self.done_marker.swap(true, Ordering::SeqCst) {
            for txn_idx in 0..self.num_txns {
                self.resolve_condvar(txn_idx);
            }
        }
    }

    /// When the parallel execution encountered a module r/w intersection and can abort earlier, some of the threads
    /// may still be working on execution, and waiting for dependency (indicated by the condition variable `condvar`).
    /// Therefore the commit thread needs to wake up all such pending threads, by sending notification to the condition
    /// variable and setting the lock variables properly.
    pub fn resolve_condvar(&self, txn_idx: TxnIndex) {
        let mut status = self.txn_status[txn_idx].0.write();
        {
            // Only transactions with status Suspended or ReadyToExecute may have the condition variable of pending threads.
            match &*status {
                ExecutionStatus::Suspended(_, condvar)
                | ExecutionStatus::ReadyToExecute(_, Some(condvar)) => {
                    let (lock, cvar) = &*(condvar.clone());
                    // Mark parallel execution halted due to reasons like module r/w intersection.
                    *lock.lock() = DependencyStatus::ExecutionHalted;
                    // Wake up the process waiting for dependency.
                    cvar.notify_one();
                },
                _ => (),
            }
            // Set the all transactions' status to be ExecutionHalted.
            // Then any dependency read (wait_for_dependency) will immediately return and abort the VM execution.
            *status = ExecutionStatus::ExecutionHalted;
        }
    }
}

/// Private functions of the Scheduler
impl Scheduler {
    fn unpack_validation_idx(validation_idx: u64) -> (TxnIndex, Wave) {
        (
            (validation_idx & TXN_IDX_MASK) as TxnIndex,
            (validation_idx >> 32) as Wave,
        )
    }

    /// Decreases the validation index, adjusting the wave and validation status as needed.
    fn decrease_validation_idx(&self, target_idx: TxnIndex) -> Option<Wave> {
        // We only call with txn_idx + 1, so it can equal num_txns, but not be strictly larger.
        debug_assert!(target_idx <= self.num_txns);
        if target_idx >= self.num_txns {
            return None;
        }

        if let Ok(prev_val_idx) =
            self.validation_idx
                .fetch_update(Ordering::Acquire, Ordering::SeqCst, |val_idx| {
                    let (txn_idx, wave) = Self::unpack_validation_idx(val_idx);
                    if txn_idx > target_idx {
                        let mut validation_status = self.txn_status[target_idx as usize].1.write();
                        // Update the minimum wave all the suffix txn needs to pass.
                        // We set it to max for safety (to avoid overwriting with lower values
                        // by a slower thread), but currently this isn't strictly required
                        // as all callers of decrease_validation_idx hold a write lock on the
                        // previous transaction's validation status.
                        validation_status.max_triggered_wave =
                            max(validation_status.max_triggered_wave, wave + 1);

                        // Pack into validation index.
                        Some((target_idx as u64) | ((wave as u64 + 1) << 32))
                    } else {
                        None
                    }
                })
        {
            let (_, wave) = Self::unpack_validation_idx(prev_val_idx);
            // Note that 'wave' is the previous wave value, and we must update it to 'wave + 1'.
            Some(wave + 1)
        } else {
            None
        }
    }

    /// Try and incarnate a transaction. Only possible when the status is
    /// ReadyToExecute(incarnation), in which case Some(incarnation) is returned and the
    /// status is (atomically, due to the mutex) updated to Executing(incarnation).
    /// An unsuccessful incarnation returns None. Since incarnation numbers never decrease
    /// for each transaction, incarnate function may not succeed more than once per version.
    fn try_incarnate(&self, txn_idx: TxnIndex) -> Option<(Incarnation, Option<DependencyCondvar>)> {
        if txn_idx >= self.num_txns {
            return None;
        }

        // Note: we could upgradable read, then upgrade and write. Similar for other places.
        // However, it is likely an overkill (and overhead to actually upgrade),
        // while unlikely there would be much contention on a specific index lock.
        let mut status = self.txn_status[txn_idx as usize].0.write();
        if let ExecutionStatus::ReadyToExecute(incarnation, maybe_condvar) = &*status {
            let ret = (*incarnation, maybe_condvar.clone());
            *status = ExecutionStatus::Executing(*incarnation);
            Some(ret)
        } else {
            None
        }
    }

    /// If the status of transaction is Executed(incarnation), returns Some(incarnation),
    /// Useful to determine when a transaction can be validated, and to avoid a race in
    /// dependency resolution.
    /// If include_committed is true (which is when calling from wait_for_dependency),
    /// then committed transaction is also considered executed (for dependency resolution
    /// purposes). If include_committed is false (which is when calling from
    /// try_validate_next_version), then we are checking if a transaction may be validated,
    /// and a committed (in between) txn does not need to be scheduled for validation -
    /// so can return None.
    fn is_executed(&self, txn_idx: TxnIndex, include_committed: bool) -> Option<Incarnation> {
        debug_assert!(txn_idx < self.num_txns);

        let status = self.txn_status[txn_idx as usize].0.read();
        match *status {
            ExecutionStatus::Executed(incarnation) => Some(incarnation),
            ExecutionStatus::Committed(incarnation) => {
                if include_committed {
                    // Committed txns are also considered executed for dependency resolution purposes.
                    Some(incarnation)
                } else {
                    // Committed txns do not need to be scheduled for validation in try_validate_next_version.
                    None
                }
            },
            _ => None,
        }
    }

    /// Returns true iff no incarnation (even the 0-th one) has set the executed status, i.e.
    /// iff the execution status is READY_TO_EXECUTE/EXECUTING/SUSPENDED for incarnation 0.
    fn never_executed(&self, txn_idx: TxnIndex) -> bool {
        let status = self.txn_status[txn_idx as usize].0.read();
        matches!(
            *status,
            ExecutionStatus::ReadyToExecute(0, _)
                | ExecutionStatus::Executing(0)
                | ExecutionStatus::Suspended(0, _)
        )
    }

    /// Grab an index to try and validate next (by fetch-and-incrementing validation_idx).
    /// - If the index is out of bounds, return None (and invoke a check of whethre
    /// all txns can be committed).
    /// - If the transaction is ready for validation (EXECUTED state), return the version
    /// to the caller.
    /// - Otherwise, return None.
    fn try_validate_next_version(
        &self,
        idx_to_validate: TxnIndex,
        wave: Wave,
    ) -> Option<(Version, Wave)> {
        // We do compare-and-swap here instead of fetch-and-increment as for execution index
        // because we would like to not validate transactions when lower indices are in the
        // 'never_executed' state (to avoid unnecessarily reducing validation index and creating
        // redundant validation tasks). This is checked in the caller (in 'next_task' function),
        // but if we used fetch-and-increment, two threads can arrive in a cloned state and
        // both increment, effectively skipping over the 'never_executed' transaction index.
        let validation_idx = (idx_to_validate as u64) | ((wave as u64) << 32);
        let new_validation_idx = ((idx_to_validate + 1) as u64) | ((wave as u64) << 32);
        if self
            .validation_idx
            .compare_exchange(
                validation_idx,
                new_validation_idx,
                Ordering::Acquire,
                Ordering::SeqCst,
            )
            .is_ok()
        {
            // Successfully claimed idx_to_validate to attempt validation.
            // If incarnation was last executed, and thus ready for validation,
            // return version and wave for validation task, otherwise None.
            return self
                .is_executed(idx_to_validate, false)
                .map(|incarnation| ((idx_to_validate, incarnation), wave));
        }

        None
    }

    /// Grab an index to try and execute next (by fetch-and-incrementing execution_idx).
    /// - If the index is out of bounds, return None (and invoke a check of whethre
    /// all txns can be committed).
    /// - If the transaction is ready for execution (ReadyToExecute state), attempt
    /// to create the next incarnation (should happen exactly once), and if successful,
    /// return the version to the caller for the corresponding ExecutionTask.
    /// - Otherwise, return None.
    fn try_execute_next_version(&self) -> Option<(Version, Option<DependencyCondvar>)> {
        let idx_to_execute = self.execution_idx.fetch_add(1, Ordering::SeqCst);

        if idx_to_execute >= self.num_txns {
            return None;
        }

        // If successfully incarnated (changed status from ready to executing),
        // return version for execution task, otherwise None.
        self.try_incarnate(idx_to_execute)
            .map(|(incarnation, maybe_condvar)| ((idx_to_execute, incarnation), maybe_condvar))
    }

    /// Put a transaction in a suspended state, with a condition variable that can be
    /// used to wake it up after the dependency is resolved.
<<<<<<< HEAD
    /// Return true when the txn is successfully suspended.
    /// Return false when the execution is halted.
    fn suspend(&self, txn_idx: TxnIndex, dep_condvar: DependencyCondvar) -> bool {
        let mut status = self.txn_status[txn_idx].0.write();
=======
    fn suspend(&self, txn_idx: TxnIndex, dep_condvar: DependencyCondvar) {
        let mut status = self.txn_status[txn_idx as usize].0.write();
>>>>>>> bca348ef

        match *status {
            ExecutionStatus::Executing(incarnation) => {
                *status = ExecutionStatus::Suspended(incarnation, dep_condvar);
                true
            },
            ExecutionStatus::ExecutionHalted => false,
            _ => unreachable!(),
        }
    }

    /// When a dependency is resolved, mark the transaction as ReadyToExecute with an
    /// incremented incarnation number.
    /// The caller must ensure that the transaction is in the Suspended state.
    fn resume(&self, txn_idx: TxnIndex) {
        let mut status = self.txn_status[txn_idx as usize].0.write();

        if matches!(*status, ExecutionStatus::ExecutionHalted) {
            return;
        }

        if let ExecutionStatus::Suspended(incarnation, dep_condvar) = &*status {
            *status = ExecutionStatus::ReadyToExecute(*incarnation, Some(dep_condvar.clone()));
        } else {
            unreachable!();
        }
    }

    /// Set status of the transaction to Executed(incarnation).
    fn set_executed_status(&self, txn_idx: TxnIndex, incarnation: Incarnation) {
<<<<<<< HEAD
        let mut status = self.txn_status[txn_idx].0.write();
        // The execution is already halted.
        if matches!(*status, ExecutionStatus::ExecutionHalted) {
            return;
        }
=======
        let mut status = self.txn_status[txn_idx as usize].0.write();

>>>>>>> bca348ef
        // Only makes sense when the current status is 'Executing'.
        debug_assert!(*status == ExecutionStatus::Executing(incarnation));
        *status = ExecutionStatus::Executed(incarnation);
    }

    /// After a successful abort, mark the transaction as ready for re-execution with
    /// an incremented incarnation number.
    fn set_aborted_status(&self, txn_idx: TxnIndex, incarnation: Incarnation) {
<<<<<<< HEAD
        let mut status = self.txn_status[txn_idx].0.write();
        // The execution is already halted.
        if matches!(*status, ExecutionStatus::ExecutionHalted) {
            return;
        }
=======
        let mut status = self.txn_status[txn_idx as usize].0.write();

>>>>>>> bca348ef
        // Only makes sense when the current status is 'Aborting'.
        debug_assert!(*status == ExecutionStatus::Aborting(incarnation));
        *status = ExecutionStatus::ReadyToExecute(incarnation + 1, None);
    }

    /// Checks whether the done marker is set. The marker can only be set by 'try_commit'.
    fn done(&self) -> bool {
        self.done_marker.load(Ordering::Acquire)
    }
}<|MERGE_RESOLUTION|>--- conflicted
+++ resolved
@@ -20,7 +20,6 @@
 const TXN_IDX_MASK: u64 = (1 << 32) - 1;
 
 pub type Wave = u32;
-<<<<<<< HEAD
 pub type Version = (TxnIndex, Incarnation);
 #[derive(Debug)]
 pub enum DependencyStatus {
@@ -39,10 +38,6 @@
     Resolved,
     ExecutionHalted,
 }
-=======
-
-type DependencyCondvar = Arc<(Mutex<bool>, Condvar)>;
->>>>>>> bca348ef
 
 /// A holder for potential task returned from the Scheduler. ExecutionTask and ValidationTask
 /// each contain a version of transaction that must be executed or validated, respectively.
@@ -404,26 +399,18 @@
             // Note: acquires (a different, status) mutex, while holding (dependency) mutex.
             // Only place in scheduler where a thread may hold >1 mutexes, hence, such
             // acquisitions always happens in the same order (this function), may not deadlock.
-
-<<<<<<< HEAD
-                return DependencyResult::Resolved;
-            }
-
-            // If the execution is already halted, suspend will return false.
-            // The synchronization is guaranteed by the Mutex around txn_status.
-            // If the execution is halted, the first finishing thread will first set the status of each txn
-            // to be ExecutionHalted, then notify the conditional variable. So if a thread sees ExecutionHalted,
-            // it knows the execution is halted and it can return; otherwise, the finishing thread will notify
-            // the conditional variable later and awake the pending thread.
-            if !self.suspend(txn_idx, dep_condvar.clone()) {
-                return DependencyResult::ExecutionHalted;
-            }
-=======
-            return None;
-        }
-
-        self.suspend(txn_idx, dep_condvar.clone());
->>>>>>> bca348ef
+            return DependencyResult::Resolved;
+        }
+
+        // If the execution is already halted, suspend will return false.
+        // The synchronization is guaranteed by the Mutex around txn_status.
+        // If the execution is halted, the first finishing thread will first set the status of each txn
+        // to be ExecutionHalted, then notify the conditional variable. So if a thread sees ExecutionHalted,
+        // it knows the execution is halted and it can return; otherwise, the finishing thread will notify
+        // the conditional variable later and awake the pending thread.
+        if !self.suspend(txn_idx, dep_condvar.clone()) {
+            return DependencyResult::ExecutionHalted;
+        }
 
         // Safe to add dependency here (still holding the lock) - finish_execution of txn
         // dep_txn_idx is guaranteed to acquire the same lock later and clear the dependency.
@@ -757,15 +744,10 @@
 
     /// Put a transaction in a suspended state, with a condition variable that can be
     /// used to wake it up after the dependency is resolved.
-<<<<<<< HEAD
     /// Return true when the txn is successfully suspended.
     /// Return false when the execution is halted.
     fn suspend(&self, txn_idx: TxnIndex, dep_condvar: DependencyCondvar) -> bool {
-        let mut status = self.txn_status[txn_idx].0.write();
-=======
-    fn suspend(&self, txn_idx: TxnIndex, dep_condvar: DependencyCondvar) {
         let mut status = self.txn_status[txn_idx as usize].0.write();
->>>>>>> bca348ef
 
         match *status {
             ExecutionStatus::Executing(incarnation) => {
@@ -796,16 +778,12 @@
 
     /// Set status of the transaction to Executed(incarnation).
     fn set_executed_status(&self, txn_idx: TxnIndex, incarnation: Incarnation) {
-<<<<<<< HEAD
-        let mut status = self.txn_status[txn_idx].0.write();
+        let mut status = self.txn_status[txn_idx as usize].0.write();
         // The execution is already halted.
         if matches!(*status, ExecutionStatus::ExecutionHalted) {
             return;
         }
-=======
-        let mut status = self.txn_status[txn_idx as usize].0.write();
-
->>>>>>> bca348ef
+        
         // Only makes sense when the current status is 'Executing'.
         debug_assert!(*status == ExecutionStatus::Executing(incarnation));
         *status = ExecutionStatus::Executed(incarnation);
@@ -814,16 +792,12 @@
     /// After a successful abort, mark the transaction as ready for re-execution with
     /// an incremented incarnation number.
     fn set_aborted_status(&self, txn_idx: TxnIndex, incarnation: Incarnation) {
-<<<<<<< HEAD
-        let mut status = self.txn_status[txn_idx].0.write();
+        let mut status = self.txn_status[txn_idx as usize].0.write();
         // The execution is already halted.
         if matches!(*status, ExecutionStatus::ExecutionHalted) {
             return;
         }
-=======
-        let mut status = self.txn_status[txn_idx as usize].0.write();
-
->>>>>>> bca348ef
+        
         // Only makes sense when the current status is 'Aborting'.
         debug_assert!(*status == ExecutionStatus::Aborting(incarnation));
         *status = ExecutionStatus::ReadyToExecute(incarnation + 1, None);
