// Copyright © Aptos Foundation
// Parts of the project are originally copyright © Meta Platforms, Inc.
// SPDX-License-Identifier: Apache-2.0

use crate::{
    adapter_common::{
        discard_error_output, discard_error_vm_status, PreprocessedTransaction, VMAdapter,
    },
    aptos_vm_impl::{get_transaction_output, AptosVMImpl, AptosVMInternals},
    block_executor::BlockAptosVM,
    counters::*,
    data_cache::{AsMoveResolver, StorageAdapter},
    delta_state_view::DeltaStateView,
    errors::expect_only_successful_execution,
    move_vm_ext::{MoveResolverExt, SessionExt, SessionId},
    sharded_block_executor::ShardedBlockExecutor,
    system_module_names::*,
    transaction_metadata::TransactionMetadata,
    verifier, VMExecutor, VMValidator,
};
use anyhow::{anyhow, Result};
use aptos_aggregator::delta_change_set::DeltaChangeSet;
use aptos_crypto::HashValue;
use aptos_framework::natives::code::PublishRequest;
use aptos_gas::{
    AptosGasMeter, AptosGasParameters, ChangeSetConfigs, Gas, StandardGasMeter,
    StorageGasParameters,
};
use aptos_logger::{enabled, prelude::*, Level};
use aptos_state_view::StateView;
use aptos_types::{
    account_config,
    account_config::new_block_event_key,
    block_metadata::BlockMetadata,
    on_chain_config::{new_epoch_event_key, FeatureFlag, TimedFeatureOverride},
    transaction::{
        EntryFunction, ExecutionError, ExecutionStatus, ModuleBundle, Multisig,
        MultisigTransactionPayload, SignatureCheckedTransaction, SignedTransaction, Transaction,
        TransactionOutput, TransactionPayload, TransactionStatus, VMValidatorResult,
        WriteSetPayload,
    },
    vm_status::{AbortLocation, DiscardedVMStatus, StatusCode, VMStatus},
};
use aptos_utils::{aptos_try, return_on_failure};
use aptos_vm_logging::{
    init_speculative_logs, log_schema::AdapterLogSchema, speculative_error, speculative_log,
};
use aptos_vm_types::{
    change_set::AptosChangeSet, vm_output::VMOutput, write_change_set::WriteChangeSet,
};
use fail::fail_point;
use move_binary_format::{
    access::ModuleAccess,
    compatibility::Compatibility,
    errors::{verification_error, Location, PartialVMError, VMError, VMResult},
    CompiledModule, IndexKind,
};
use move_core_types::{
    account_address::AccountAddress,
    ident_str,
    identifier::Identifier,
    language_storage::{ModuleId, TypeTag},
    transaction_argument::convert_txn_args,
    value::{serialize_values, MoveValue},
    vm_status::StatusType,
};
use move_vm_runtime::session::SerializedReturnValues;
use move_vm_types::gas::UnmeteredGasMeter;
use num_cpus;
use once_cell::sync::{Lazy, OnceCell};
use std::{
    cmp::{max, min},
    collections::{BTreeMap, BTreeSet},
    convert::{AsMut, AsRef},
    marker::Sync,
    sync::{
        atomic::{AtomicBool, Ordering},
        Arc,
    },
};

static EXECUTION_CONCURRENCY_LEVEL: OnceCell<usize> = OnceCell::new();
static NUM_EXECUTION_SHARD: OnceCell<usize> = OnceCell::new();
static NUM_PROOF_READING_THREADS: OnceCell<usize> = OnceCell::new();
static PARANOID_TYPE_CHECKS: OnceCell<bool> = OnceCell::new();
static PROCESSED_TRANSACTIONS_DETAILED_COUNTERS: OnceCell<bool> = OnceCell::new();
static TIMED_FEATURE_OVERRIDE: OnceCell<TimedFeatureOverride> = OnceCell::new();

pub static RAYON_EXEC_POOL: Lazy<Arc<rayon::ThreadPool>> = Lazy::new(|| {
    Arc::new(
        rayon::ThreadPoolBuilder::new()
            .num_threads(num_cpus::get())
            .thread_name(|index| format!("par_exec_{}", index))
            .build()
            .unwrap(),
    )
});

/// Remove this once the bundle is removed from the code.
static MODULE_BUNDLE_DISALLOWED: AtomicBool = AtomicBool::new(true);
pub fn allow_module_bundle_for_test() {
    MODULE_BUNDLE_DISALLOWED.store(false, Ordering::Relaxed);
}

pub struct AptosVM(pub(crate) AptosVMImpl);

struct AptosSimulationVM(AptosVM);

macro_rules! unwrap_or_discard {
    ($res:expr) => {
        match $res {
            Ok(s) => s,
            Err(e) => return discard_error_vm_status(e),
        }
    };
}

impl AptosVM {
    pub fn new(state: &impl StateView) -> Self {
        Self(AptosVMImpl::new(state))
    }

    pub fn new_for_validation(state: &impl StateView) -> Self {
        info!(
            AdapterLogSchema::new(state.id(), 0),
            "Adapter created for Validation"
        );
        Self::new(state)
    }

    /// Sets execution concurrency level when invoked the first time.
    pub fn set_concurrency_level_once(mut concurrency_level: usize) {
        concurrency_level = min(concurrency_level, num_cpus::get());
        // Only the first call succeeds, due to OnceCell semantics.
        EXECUTION_CONCURRENCY_LEVEL.set(concurrency_level).ok();
    }

    /// Get the concurrency level if already set, otherwise return default 1
    /// (sequential execution).
    ///
    /// The concurrency level is fixed to 1 if gas profiling is enabled.
    pub fn get_concurrency_level() -> usize {
        match EXECUTION_CONCURRENCY_LEVEL.get() {
            Some(concurrency_level) => *concurrency_level,
            None => 1,
        }
    }

    pub fn set_num_shards_once(mut num_shards: usize) {
        num_shards = max(num_shards, 1);
        // Only the first call succeeds, due to OnceCell semantics.
        NUM_EXECUTION_SHARD.set(num_shards).ok();
    }

    pub fn get_num_shards() -> usize {
        match NUM_EXECUTION_SHARD.get() {
            Some(num_shards) => *num_shards,
            None => 1,
        }
    }

    /// Sets runtime config when invoked the first time.
    pub fn set_paranoid_type_checks(enable: bool) {
        // Only the first call succeeds, due to OnceCell semantics.
        PARANOID_TYPE_CHECKS.set(enable).ok();
    }

    /// Get the paranoid type check flag if already set, otherwise return default true
    pub fn get_paranoid_checks() -> bool {
        match PARANOID_TYPE_CHECKS.get() {
            Some(enable) => *enable,
            None => true,
        }
    }

    // Set the override profile for timed features.
    pub fn set_timed_feature_override(profile: TimedFeatureOverride) {
        TIMED_FEATURE_OVERRIDE.set(profile).ok();
    }

    pub fn get_timed_feature_override() -> Option<TimedFeatureOverride> {
        TIMED_FEATURE_OVERRIDE.get().cloned()
    }

    /// Sets the # of async proof reading threads.
    pub fn set_num_proof_reading_threads_once(mut num_threads: usize) {
        // TODO(grao): Do more analysis to tune this magic number.
        num_threads = min(num_threads, 256);
        // Only the first call succeeds, due to OnceCell semantics.
        NUM_PROOF_READING_THREADS.set(num_threads).ok();
    }

    /// Returns the # of async proof reading threads if already set, otherwise return default value
    /// (32).
    pub fn get_num_proof_reading_threads() -> usize {
        match NUM_PROOF_READING_THREADS.get() {
            Some(num_threads) => *num_threads,
            None => 32,
        }
    }

    /// Sets addigional details in counters when invoked the first time.
    pub fn set_processed_transactions_detailed_counters() {
        // Only the first call succeeds, due to OnceCell semantics.
        PROCESSED_TRANSACTIONS_DETAILED_COUNTERS.set(true).ok();
    }

    /// Get whether we should capture additional details in counters
    pub fn get_processed_transactions_detailed_counters() -> bool {
        match PROCESSED_TRANSACTIONS_DETAILED_COUNTERS.get() {
            Some(value) => *value,
            None => false,
        }
    }

    pub fn internals(&self) -> AptosVMInternals {
        AptosVMInternals::new(&self.0)
    }

    /// Load a module into its internal MoveVM's code cache.
    pub fn load_module(
        &self,
        module_id: &ModuleId,
        resolver: &impl MoveResolverExt,
    ) -> VMResult<Arc<CompiledModule>> {
        self.0.load_module(module_id, resolver)
    }

    /// Generates a transaction output for a transaction that encountered errors during the
    /// execution process. This is public for now only for tests.
    pub fn failed_transaction_cleanup(
        &self,
        error_code: VMStatus,
        gas_meter: &mut impl AptosGasMeter,
        txn_data: &TransactionMetadata,
        resolver: &impl MoveResolverExt,
        log_context: &AdapterLogSchema,
        change_set_configs: &ChangeSetConfigs,
    ) -> VMOutput {
        self.failed_transaction_cleanup_and_keep_vm_status(
            error_code,
            gas_meter,
            txn_data,
            resolver,
            log_context,
            change_set_configs,
        )
        .1
    }

    fn failed_transaction_cleanup_and_keep_vm_status(
        &self,
        error_code: VMStatus,
        gas_meter: &mut impl AptosGasMeter,
        txn_data: &TransactionMetadata,
        resolver: &impl MoveResolverExt,
        log_context: &AdapterLogSchema,
        change_set_configs: &ChangeSetConfigs,
<<<<<<< HEAD
    ) -> (VMStatus, VMOutput) {
        let mut session = self.0.new_session(resolver, SessionId::txn_meta(txn_data));
=======
    ) -> (VMStatus, TransactionOutputExt) {
        let mut session = self
            .0
            .new_session(resolver, SessionId::txn_meta(txn_data), true);
>>>>>>> b82351cb

        match TransactionStatus::from(error_code.clone()) {
            TransactionStatus::Keep(status) => {
                // Inject abort info if available.
                let status = match status {
                    ExecutionStatus::MoveAbort {
                        location: AbortLocation::Module(module),
                        code,
                        ..
                    } => {
                        let info = self.0.extract_abort_info(&module, code);
                        ExecutionStatus::MoveAbort {
                            location: AbortLocation::Module(module),
                            code,
                            info,
                        }
                    },
                    _ => status,
                };
                // The transaction should be charged for gas, so run the epilogue to do that.
                // This is running in a new session that drops any side effects from the
                // attempted transaction (e.g., spending funds that were needed to pay for gas),
                // so even if the previous failure occurred while running the epilogue, it
                // should not fail now. If it somehow fails here, there is no choice but to
                // discard the transaction.
                if let Err(e) = self.0.run_failure_epilogue(
                    &mut session,
                    gas_meter.balance(),
                    txn_data,
                    log_context,
                ) {
                    return discard_error_vm_status(e);
                }
                let txn_output = get_transaction_output(
                    &mut (),
                    session,
                    gas_meter.balance(),
                    txn_data,
                    status,
                    change_set_configs,
                )
                .unwrap_or_else(|e| discard_error_vm_status(e).1);
                (error_code, txn_output)
            },
            TransactionStatus::Discard(status) => {
                (VMStatus::Error(status, None), discard_error_output(status))
            },
            TransactionStatus::Retry => unreachable!(),
        }
    }

    fn success_transaction_cleanup(
        &self,
        resolver: &impl MoveResolverExt,
        mut user_txn_change_set: AptosChangeSet,
        gas_meter: &mut impl AptosGasMeter,
        txn_data: &TransactionMetadata,
        log_context: &AdapterLogSchema,
        change_set_configs: &ChangeSetConfigs,
    ) -> Result<(VMStatus, VMOutput), VMStatus> {
        let storage_with_changes = DeltaStateView::new(resolver, user_txn_change_set.writes());
        // TODO: at this point we know that delta application failed
        // (and it should have occurred in user transaction in general).
        // We need to rerun the epilogue and charge gas. Currently, the use
        // case of an aggregator is for gas fees (which are computed in
        // the epilogue), and therefore this should never happen.
        // Also, it is worth mentioning that current VM error handling is
        // rather ugly and has a lot of legacy code. This makes proper error
        // handling quite challenging.
        let deltas = user_txn_change_set.deltas().clone();
        let materialized_deltas = WriteChangeSet::from_deltas(deltas, resolver)?;
        let delta_state_view = DeltaStateView::new(&storage_with_changes, &materialized_deltas);
        let resolver = delta_state_view.as_move_resolver();

        let mut session = self
            .0
            .new_session(&resolver, SessionId::txn_meta(txn_data), true);

        self.0
            .run_success_epilogue(&mut session, gas_meter.balance(), txn_data, log_context)?;

        let epilogue_change_set = session.finish(&mut (), change_set_configs)?;
        user_txn_change_set
            .squash(epilogue_change_set)
            .map_err(|_err| {
                VMStatus::Error(
                    StatusCode::UNKNOWN_INVARIANT_VIOLATION_ERROR,
                    Some("Failed to squash writeset in txn".to_string()),
                )
            })?;

        let (writes, deltas, events) = user_txn_change_set.into_inner();
        let gas_used = txn_data
            .max_gas_amount()
            .checked_sub(gas_meter.balance())
            .expect("Balance should always be less than or equal to max gas amount");

        let output = VMOutput::new(
            writes,
            deltas,
            events,
            gas_used.into(),
            TransactionStatus::Keep(ExecutionStatus::Success),
        );

        Ok((VMStatus::Executed, output))
    }

    fn validate_and_execute_entry_function(
        &self,
        session: &mut SessionExt,
        gas_meter: &mut impl AptosGasMeter,
        senders: Vec<AccountAddress>,
        script_fn: &EntryFunction,
    ) -> Result<SerializedReturnValues, VMStatus> {
        let function = session.load_function(
            script_fn.module(),
            script_fn.function(),
            script_fn.ty_args(),
        )?;
        let struct_constructors = self
            .0
            .get_features()
            .is_enabled(FeatureFlag::STRUCT_CONSTRUCTORS);
        let args = verifier::transaction_arg_validation::validate_combine_signer_and_txn_args(
            session,
            senders,
            script_fn.args().to_vec(),
            &function,
            struct_constructors,
        )?;
        Ok(session.execute_entry_function(
            script_fn.module(),
            script_fn.function(),
            script_fn.ty_args().to_vec(),
            args,
            gas_meter,
        )?)
    }

    fn execute_script_or_entry_function(
        &self,
        resolver: &impl MoveResolverExt,
        mut session: SessionExt,
        gas_meter: &mut impl AptosGasMeter,
        txn_data: &TransactionMetadata,
        payload: &TransactionPayload,
        log_context: &AdapterLogSchema,
        new_published_modules_loaded: &mut bool,
        change_set_configs: &ChangeSetConfigs,
    ) -> Result<(VMStatus, VMOutput), VMStatus> {
        fail_point!("move_adapter::execute_script_or_entry_function", |_| {
            Err(VMStatus::Error(
                StatusCode::UNKNOWN_INVARIANT_VIOLATION_ERROR,
                None,
            ))
        });

        // Run the execution logic
        {
            gas_meter.charge_intrinsic_gas_for_transaction(txn_data.transaction_size())?;

            match payload {
                TransactionPayload::Script(script) => {
                    let mut senders = vec![txn_data.sender()];
                    senders.extend(txn_data.secondary_signers());
                    let loaded_func =
                        session.load_script(script.code(), script.ty_args().to_vec())?;
                    let args =
                        verifier::transaction_arg_validation::validate_combine_signer_and_txn_args(
                            &mut session,
                            senders,
                            convert_txn_args(script.args()),
                            &loaded_func,
                            self.0
                                .get_features()
                                .is_enabled(FeatureFlag::STRUCT_CONSTRUCTORS),
                        )?;
                    session.execute_script(
                        script.code(),
                        script.ty_args().to_vec(),
                        args,
                        gas_meter,
                    )?;
                },
                TransactionPayload::EntryFunction(script_fn) => {
                    let mut senders = vec![txn_data.sender()];

                    senders.extend(txn_data.secondary_signers());
                    self.validate_and_execute_entry_function(
                        &mut session,
                        gas_meter,
                        senders,
                        script_fn,
                    )?;
                },

                // Not reachable as this function should only be invoked for entry or script
                // transaction payload.
                _ => {
                    return Err(VMStatus::Error(StatusCode::UNREACHABLE, None));
                },
            };

            self.resolve_pending_code_publish(
                &mut session,
                gas_meter,
                new_published_modules_loaded,
            )?;

            let change_set = session.finish(&mut (), change_set_configs)?;
            gas_meter.charge_io_gas_for_writes(change_set.writes().iter())?;
            gas_meter.charge_storage_fee_for_all(
                change_set.writes().iter(),
                change_set.events(),
                txn_data.transaction_size,
                txn_data.gas_unit_price,
            )?;
            // TODO(Gas): Charge for aggregator writes

            self.success_transaction_cleanup(
                resolver,
                change_set,
                gas_meter,
                txn_data,
                log_context,
                change_set_configs,
            )
        }
    }

    // Execute a multisig transaction:
    // 1. Obtain the payload of the transaction to execute. This could have been stored on chain
    // when the multisig transaction was created.
    // 2. Execute the target payload. If this fails, discard the session and keep the gas meter and
    // failure object. In case of success, keep the session and also do any necessary module publish
    // cleanup.
    // 3. Call post transaction cleanup function in multisig account module with the result from (2)
    fn execute_multisig_transaction(
        &self,
        resolver: &impl MoveResolverExt,
        mut session: SessionExt,
        gas_meter: &mut impl AptosGasMeter,
        txn_data: &TransactionMetadata,
        txn_payload: &Multisig,
        log_context: &AdapterLogSchema,
        new_published_modules_loaded: &mut bool,
        change_set_configs: &ChangeSetConfigs,
    ) -> Result<(VMStatus, VMOutput), VMStatus> {
        fail_point!("move_adapter::execute_multisig_transaction", |_| {
            Err(VMStatus::Error(
                StatusCode::UNKNOWN_INVARIANT_VIOLATION_ERROR,
                None,
            ))
        });

        gas_meter.charge_intrinsic_gas_for_transaction(txn_data.transaction_size())?;

        // Step 1: Obtain the payload. If any errors happen here, the entire transaction should fail
        let invariant_violation_error =
            PartialVMError::new(StatusCode::UNKNOWN_INVARIANT_VIOLATION_ERROR)
                .with_message("MultiSig transaction error".to_string())
                .finish(Location::Undefined);
        let provided_payload = if let Some(payload) = &txn_payload.transaction_payload {
            bcs::to_bytes(&payload).map_err(|_| invariant_violation_error.clone())?
        } else {
            // Default to empty bytes if payload is not provided.
            bcs::to_bytes::<Vec<u8>>(&vec![]).map_err(|_| invariant_violation_error.clone())?
        };
        // Failures here will be propagated back.
        let payload_bytes: Vec<Vec<u8>> = session
            .execute_function_bypass_visibility(
                &MULTISIG_ACCOUNT_MODULE,
                GET_NEXT_TRANSACTION_PAYLOAD,
                vec![],
                serialize_values(&vec![
                    MoveValue::Address(txn_payload.multisig_address),
                    MoveValue::vector_u8(provided_payload),
                ]),
                gas_meter,
            )?
            .return_values
            .into_iter()
            .map(|(bytes, _ty)| bytes)
            .collect::<Vec<_>>();
        let payload_bytes = payload_bytes
            .first()
            // We expect the payload to either exists on chain or be passed along with the
            // transaction.
            .ok_or_else(|| {
                PartialVMError::new(StatusCode::UNKNOWN_INVARIANT_VIOLATION_ERROR)
                    .with_message("Multisig payload bytes return error".to_string())
                    .finish(Location::Undefined)
            })?;
        // We have to deserialize twice as the first time returns the actual return type of the
        // function, which is vec<u8>. The second time deserializes it into the correct
        // EntryFunction payload type.
        // If either deserialization fails for some reason, that means the user provided incorrect
        // payload data either during transaction creation or execution.
        let deserialization_error = PartialVMError::new(StatusCode::FAILED_TO_DESERIALIZE_ARGUMENT)
            .finish(Location::Undefined);
        let payload_bytes =
            bcs::from_bytes::<Vec<u8>>(payload_bytes).map_err(|_| deserialization_error.clone())?;
        let payload = bcs::from_bytes::<MultisigTransactionPayload>(&payload_bytes)
            .map_err(|_| deserialization_error)?;

        // Step 2: Execute the target payload. Transaction failure here is tolerated. In case of any
        // failures, we'll discard the session and start a new one. This ensures that any data
        // changes are not persisted.
        // The multisig transaction would still be considered executed even if execution fails.
        let execution_result = match payload {
            MultisigTransactionPayload::EntryFunction(entry_function) => self
                .execute_multisig_entry_function(
                    &mut session,
                    gas_meter,
                    txn_payload.multisig_address,
                    &entry_function,
                    new_published_modules_loaded,
                ),
        };

        // Step 3: Call post transaction cleanup function in multisig account module with the result
        // from Step 2.
        // Note that we don't charge execution or writeset gas for cleanup routines. This is
        // consistent with the high-level success/failure cleanup routines for user transactions.
        let cleanup_args = serialize_values(&vec![
            MoveValue::Address(txn_data.sender),
            MoveValue::Address(txn_payload.multisig_address),
            MoveValue::vector_u8(payload_bytes),
        ]);
        let final_change_set = if let Err(execution_error) = execution_result {
            // Invalidate the loader cache in case there was a new module loaded from a module
            // publish request that failed.
            // This is redundant with the logic in execute_user_transaction but unfortunately is
            // necessary here as executing the underlying call can fail without this function
            // returning an error to execute_user_transaction.
            if *new_published_modules_loaded {
                self.0.mark_loader_cache_as_invalid();
            };
            self.failure_multisig_payload_cleanup(
                resolver,
                execution_error,
                txn_data,
                cleanup_args,
                change_set_configs,
            )?
        } else {
            self.success_multisig_payload_cleanup(
                resolver,
                session,
                gas_meter,
                txn_data,
                cleanup_args,
                change_set_configs,
            )?
        };

        // TODO(Gas): Charge for aggregator writes
        self.success_transaction_cleanup(
            resolver,
            final_change_set,
            gas_meter,
            txn_data,
            log_context,
            change_set_configs,
        )
    }

    fn execute_multisig_entry_function(
        &self,
        session: &mut SessionExt,
        gas_meter: &mut impl AptosGasMeter,
        multisig_address: AccountAddress,
        payload: &EntryFunction,
        new_published_modules_loaded: &mut bool,
    ) -> Result<(), VMStatus> {
        // If txn args are not valid, we'd still consider the transaction as executed but
        // failed. This is primarily because it's unrecoverable at this point.
        self.validate_and_execute_entry_function(
            session,
            gas_meter,
            vec![multisig_address],
            payload,
        )?;

        // Resolve any pending module publishes in case the multisig transaction is deploying
        // modules.
        self.resolve_pending_code_publish(session, gas_meter, new_published_modules_loaded)?;
        Ok(())
    }

    fn success_multisig_payload_cleanup(
        &self,
        resolver: &impl MoveResolverExt,
        session: SessionExt,
        gas_meter: &mut impl AptosGasMeter,
        txn_data: &TransactionMetadata,
        cleanup_args: Vec<Vec<u8>>,
        change_set_configs: &ChangeSetConfigs,
    ) -> Result<AptosChangeSet, VMStatus> {
        // Charge gas for writeset before we do cleanup. This ensures we don't charge gas for
        // cleanup writeset changes, which is consistent with outer-level success cleanup
        // flow. We also wouldn't need to worry that we run out of gas when doing cleanup.
        let mut change_set = session.finish(&mut (), change_set_configs)?;
        gas_meter.charge_io_gas_for_writes(change_set.writes().iter())?;
        gas_meter.charge_storage_fee_for_all(
            change_set.writes().iter(),
            change_set.events(),
            txn_data.transaction_size,
            txn_data.gas_unit_price,
        )?;

        let storage_with_changes = DeltaStateView::new(resolver, change_set.writes());

        // TODO: Avoid delta materialization here.
        let deltas = change_set.deltas().clone();
        let materialized_deltas = WriteChangeSet::from_deltas(deltas, resolver)?;

        let delta_state_view = DeltaStateView::new(&storage_with_changes, &materialized_deltas);
        let resolver = delta_state_view.as_move_resolver();
        let mut cleanup_session =
            self.0
                .new_session(&resolver, SessionId::txn_meta(txn_data), true);
        cleanup_session.execute_function_bypass_visibility(
            &MULTISIG_ACCOUNT_MODULE,
            SUCCESSFUL_TRANSACTION_EXECUTION_CLEANUP,
            vec![],
            cleanup_args,
            &mut UnmeteredGasMeter,
        )?;
        let cleanup_change_set = cleanup_session.finish(&mut (), change_set_configs)?;
        // Merge the inner function writeset with cleanup writeset.
        change_set.squash(cleanup_change_set).map_err(|_err| {
            VMStatus::Error(
                StatusCode::UNKNOWN_INVARIANT_VIOLATION_ERROR,
                Some("Failed to squash writeset".to_string()),
            )
        })?;
        Ok(change_set)
    }

    fn failure_multisig_payload_cleanup(
        &self,
        resolver: &impl MoveResolverExt,
        execution_error: VMStatus,
        txn_data: &TransactionMetadata,
        mut cleanup_args: Vec<Vec<u8>>,
        change_set_configs: &ChangeSetConfigs,
    ) -> Result<AptosChangeSet, VMStatus> {
        // Start a fresh session for running cleanup that does not contain any changes from
        // the inner function call earlier (since it failed).
        let mut cleanup_session = self
            .0
            .new_session(resolver, SessionId::txn_meta(txn_data), true);
        let execution_error = ExecutionError::try_from(execution_error)
            .map_err(|_| VMStatus::Error(StatusCode::UNREACHABLE, None))?;
        // Serialization is not expected to fail so we're using invariant_violation error here.
        cleanup_args.push(bcs::to_bytes(&execution_error).map_err(|_| {
            PartialVMError::new(StatusCode::UNKNOWN_INVARIANT_VIOLATION_ERROR)
                .with_message("MultiSig payload cleanup error.".to_string())
                .finish(Location::Undefined)
        })?);
        cleanup_session.execute_function_bypass_visibility(
            &MULTISIG_ACCOUNT_MODULE,
            FAILED_TRANSACTION_EXECUTION_CLEANUP,
            vec![],
            cleanup_args,
            &mut UnmeteredGasMeter,
        )?;
        Ok(cleanup_session.finish(&mut (), change_set_configs)?)
    }

    fn verify_module_bundle(
        session: &mut SessionExt,
        module_bundle: &ModuleBundle,
    ) -> VMResult<()> {
        for module_blob in module_bundle.iter() {
            match CompiledModule::deserialize(module_blob.code()) {
                Ok(module) => {
                    // verify the module doesn't exist
                    if session.load_module(&module.self_id()).is_ok() {
                        return Err(verification_error(
                            StatusCode::DUPLICATE_MODULE_NAME,
                            IndexKind::AddressIdentifier,
                            module.self_handle_idx().0,
                        )
                        .finish(Location::Undefined));
                    }
                },
                Err(err) => return Err(err.finish(Location::Undefined)),
            }
        }
        Ok(())
    }

    /// Execute all module initializers.
    fn execute_module_initialization(
        &self,
        session: &mut SessionExt,
        gas_meter: &mut impl AptosGasMeter,
        modules: &[CompiledModule],
        exists: BTreeSet<ModuleId>,
        senders: &[AccountAddress],
        new_published_modules_loaded: &mut bool,
    ) -> VMResult<()> {
        let init_func_name = ident_str!("init_module");
        for module in modules {
            if exists.contains(&module.self_id()) {
                // Call initializer only on first publish.
                continue;
            }
            *new_published_modules_loaded = true;
            let init_function = session.load_function(&module.self_id(), init_func_name, &[]);
            // it is ok to not have init_module function
            // init_module function should be (1) private and (2) has no return value
            // Note that for historic reasons, verification here is treated
            // as StatusCode::CONSTRAINT_NOT_SATISFIED, there this cannot be unified
            // with the general verify_module above.
            if init_function.is_ok() {
                if verifier::module_init::verify_module_init_function(module).is_ok() {
                    let args: Vec<Vec<u8>> = senders
                        .iter()
                        .map(|s| MoveValue::Signer(*s).simple_serialize().unwrap())
                        .collect();
                    session.execute_function_bypass_visibility(
                        &module.self_id(),
                        init_func_name,
                        vec![],
                        args,
                        gas_meter,
                    )?;
                } else {
                    return Err(PartialVMError::new(StatusCode::CONSTRAINT_NOT_SATISFIED)
                        .finish(Location::Undefined));
                }
            }
        }
        Ok(())
    }

    /// Deserialize a module bundle.
    fn deserialize_module_bundle(&self, modules: &ModuleBundle) -> VMResult<Vec<CompiledModule>> {
        let max_version = if self
            .0
            .get_features()
            .is_enabled(FeatureFlag::VM_BINARY_FORMAT_V6)
        {
            6
        } else {
            5
        };
        let mut result = vec![];
        for module_blob in modules.iter() {
            match CompiledModule::deserialize_with_max_version(module_blob.code(), max_version) {
                Ok(module) => {
                    result.push(module);
                },
                Err(_err) => {
                    return Err(PartialVMError::new(StatusCode::CODE_DESERIALIZATION_ERROR)
                        .finish(Location::Undefined))
                },
            }
        }
        Ok(result)
    }

    /// Execute a module bundle load request.
    /// TODO: this is going to be deprecated and removed in favor of code publishing via
    /// NativeCodeContext
    fn execute_modules(
        &self,
        resolver: &impl MoveResolverExt,
        mut session: SessionExt,
        gas_meter: &mut impl AptosGasMeter,
        txn_data: &TransactionMetadata,
        modules: &ModuleBundle,
        log_context: &AdapterLogSchema,
        new_published_modules_loaded: &mut bool,
        change_set_configs: &ChangeSetConfigs,
    ) -> Result<(VMStatus, VMOutput), VMStatus> {
        if MODULE_BUNDLE_DISALLOWED.load(Ordering::Relaxed) {
            return Err(VMStatus::Error(StatusCode::FEATURE_UNDER_GATING, None));
        }
        fail_point!("move_adapter::execute_module", |_| {
            Err(VMStatus::Error(
                StatusCode::UNKNOWN_INVARIANT_VIOLATION_ERROR,
                None,
            ))
        });

        gas_meter.charge_intrinsic_gas_for_transaction(txn_data.transaction_size())?;

        Self::verify_module_bundle(&mut session, modules)?;
        session.publish_module_bundle_with_compat_config(
            modules.clone().into_inner(),
            txn_data.sender(),
            gas_meter,
            Compatibility::new(
                true,
                true,
                !self
                    .0
                    .get_features()
                    .is_enabled(FeatureFlag::TREAT_FRIEND_AS_PRIVATE),
            ),
        )?;

        // call init function of the each module
        self.execute_module_initialization(
            &mut session,
            gas_meter,
            &self.deserialize_module_bundle(modules)?,
            BTreeSet::new(),
            &[txn_data.sender()],
            new_published_modules_loaded,
        )?;

        let change_set = session.finish(&mut (), change_set_configs)?;
        gas_meter.charge_io_gas_for_writes(change_set.writes().iter())?;
        gas_meter.charge_storage_fee_for_all(
            change_set.writes().iter(),
            change_set.events(),
            txn_data.transaction_size,
            txn_data.gas_unit_price,
        )?;
        // TODO(Gas): Charge for aggregator writes

        self.success_transaction_cleanup(
            resolver,
            change_set,
            gas_meter,
            txn_data,
            log_context,
            change_set_configs,
        )
    }

    /// Resolve a pending code publish request registered via the NativeCodeContext.
    fn resolve_pending_code_publish(
        &self,
        session: &mut SessionExt,
        gas_meter: &mut impl AptosGasMeter,
        new_published_modules_loaded: &mut bool,
    ) -> VMResult<()> {
        if let Some(PublishRequest {
            destination,
            bundle,
            expected_modules,
            allowed_deps,
            check_compat: _,
        }) = session.extract_publish_request()
        {
            // TODO: unfortunately we need to deserialize the entire bundle here to handle
            // `init_module` and verify some deployment conditions, while the VM need to do
            // the deserialization again. Consider adding an API to MoveVM which allows to
            // directly pass CompiledModule.
            let modules = self.deserialize_module_bundle(&bundle)?;

            // Validate the module bundle
            self.validate_publish_request(session, &modules, expected_modules, allowed_deps)?;

            // Check what modules exist before publishing.
            let mut exists = BTreeSet::new();
            for m in &modules {
                let id = m.self_id();
                if session.exists_module(&id)? {
                    exists.insert(id);
                }
            }

            // Publish the bundle and execute initializers
            // publish_module_bundle doesn't actually load the published module into
            // the loader cache. It only puts the module data in the data cache.
            return_on_failure!(session.publish_module_bundle_with_compat_config(
                bundle.into_inner(),
                destination,
                gas_meter,
                Compatibility::new(
                    true,
                    true,
                    !self
                        .0
                        .get_features()
                        .is_enabled(FeatureFlag::TREAT_FRIEND_AS_PRIVATE),
                ),
            ));

            self.execute_module_initialization(
                session,
                gas_meter,
                &modules,
                exists,
                &[destination],
                new_published_modules_loaded,
            )
        } else {
            Ok(())
        }
    }

    /// Validate a publish request.
    fn validate_publish_request(
        &self,
        session: &mut SessionExt,
        modules: &[CompiledModule],
        mut expected_modules: BTreeSet<String>,
        allowed_deps: Option<BTreeMap<AccountAddress, BTreeSet<String>>>,
    ) -> VMResult<()> {
        for m in modules {
            if !expected_modules.remove(m.self_id().name().as_str()) {
                return Err(Self::metadata_validation_error(&format!(
                    "unregistered module: '{}'",
                    m.self_id().name()
                )));
            }
            if let Some(allowed) = &allowed_deps {
                for dep in m.immediate_dependencies() {
                    if !allowed
                        .get(dep.address())
                        .map(|modules| {
                            modules.contains("") || modules.contains(dep.name().as_str())
                        })
                        .unwrap_or(false)
                    {
                        return Err(Self::metadata_validation_error(&format!(
                            "unregistered dependency: '{}'",
                            dep
                        )));
                    }
                }
            }
            aptos_framework::verify_module_metadata(m, self.0.get_features())
                .map_err(|err| Self::metadata_validation_error(&err.to_string()))?;
        }
        verifier::resource_groups::validate_resource_groups(session, modules)?;

        if !expected_modules.is_empty() {
            return Err(Self::metadata_validation_error(
                "not all registered modules published",
            ));
        }
        Ok(())
    }

    fn metadata_validation_error(msg: &str) -> VMError {
        PartialVMError::new(StatusCode::CONSTRAINT_NOT_SATISFIED)
            .with_message(format!("metadata and code bundle mismatch: {}", msg))
            .finish(Location::Undefined)
    }

    fn make_standard_gas_meter(
        &self,
        balance: Gas,
        log_context: &AdapterLogSchema,
    ) -> Result<StandardGasMeter, VMStatus> {
        Ok(StandardGasMeter::new(
            self.0.get_gas_feature_version(),
            self.0.get_gas_parameters(log_context)?.clone(),
            self.0.get_storage_gas_parameters(log_context)?.clone(),
            balance,
        ))
    }

    fn execute_user_transaction_impl(
        &self,
        resolver: &impl MoveResolverExt,
        txn: &SignatureCheckedTransaction,
        log_context: &AdapterLogSchema,
        gas_meter: &mut impl AptosGasMeter,
    ) -> (VMStatus, VMOutput) {
        // Revalidate the transaction.
        let mut session = self.0.new_session(resolver, SessionId::txn(txn), true);
        if let Err(err) = self.validate_signature_checked_transaction(
            &mut session,
            resolver,
            txn,
            false,
            log_context,
        ) {
            return discard_error_vm_status(err);
        };

        if self.0.get_gas_feature_version() >= 1 {
            // Create a new session so that the data cache is flushed.
            // This is to ensure we correctly charge for loading certain resources, even if they
            // have been previously cached in the prologue.
            //
            // TODO(Gas): Do this in a better way in the future, perhaps without forcing the data cache to be flushed.
            session = self.0.new_session(resolver, SessionId::txn(txn), true);
        }

        let storage_gas_params = unwrap_or_discard!(self.0.get_storage_gas_parameters(log_context));
        let txn_data = TransactionMetadata::new(txn);

        // We keep track of whether any newly published modules are loaded into the Vm's loader
        // cache as part of executing transactions. This would allow us to decide whether the cache
        // should be flushed later.
        let mut new_published_modules_loaded = false;
        let result = match txn.payload() {
            payload @ TransactionPayload::Script(_)
            | payload @ TransactionPayload::EntryFunction(_) => self
                .execute_script_or_entry_function(
                    resolver,
                    session,
                    gas_meter,
                    &txn_data,
                    payload,
                    log_context,
                    &mut new_published_modules_loaded,
                    &storage_gas_params.change_set_configs,
                ),
            TransactionPayload::Multisig(payload) => self.execute_multisig_transaction(
                resolver,
                session,
                gas_meter,
                &txn_data,
                payload,
                log_context,
                &mut new_published_modules_loaded,
                &storage_gas_params.change_set_configs,
            ),

            // Deprecated. Will be removed in the future.
            TransactionPayload::ModuleBundle(m) => self.execute_modules(
                resolver,
                session,
                gas_meter,
                &txn_data,
                m,
                log_context,
                &mut new_published_modules_loaded,
                &storage_gas_params.change_set_configs,
            ),
        };

        let gas_usage = txn_data
            .max_gas_amount()
            .checked_sub(gas_meter.balance())
            .expect("Balance should always be less than or equal to max gas amount set");
        TXN_GAS_USAGE.observe(u64::from(gas_usage) as f64);

        match result {
            Ok(output) => output,
            Err(err) => {
                // Invalidate the loader cache in case there was a new module loaded from a module
                // publish request that failed.
                // This ensures the loader cache is flushed later to align storage with the cache.
                // None of the modules in the bundle will be committed to storage,
                // but some of them may have ended up in the cache.
                if new_published_modules_loaded {
                    self.0.mark_loader_cache_as_invalid();
                };

                if err.status_type() == StatusType::InvariantViolation {
                    speculative_error!(
                        log_context,
                        format!("[VM] discarded txn with error {:?}", err)
                    );
                }

                let txn_status = TransactionStatus::from(err.clone());
                if txn_status.is_discarded() {
                    discard_error_vm_status(err)
                } else {
                    self.failed_transaction_cleanup_and_keep_vm_status(
                        err,
                        gas_meter,
                        &txn_data,
                        resolver,
                        log_context,
                        &storage_gas_params.change_set_configs,
                    )
                }
            },
        }
    }

    fn execute_user_transaction(
        &self,
        resolver: &impl MoveResolverExt,
        txn: &SignatureCheckedTransaction,
        log_context: &AdapterLogSchema,
    ) -> (VMStatus, VMOutput) {
        let balance = TransactionMetadata::new(txn).max_gas_amount();
        // TODO: would we end up having a diverging behavior by creating the gas meter at an earlier time?
        let mut gas_meter = unwrap_or_discard!(self.make_standard_gas_meter(balance, log_context));

        self.execute_user_transaction_impl(resolver, txn, log_context, &mut gas_meter)
    }

    pub fn execute_user_transaction_with_custom_gas_meter<G, F>(
        state_view: &impl StateView,
        txn: &SignatureCheckedTransaction,
        log_context: &AdapterLogSchema,
        make_gas_meter: F,
    ) -> Result<(VMStatus, VMOutput, G), VMStatus>
    where
        G: AptosGasMeter,
        F: FnOnce(u64, AptosGasParameters, StorageGasParameters, Gas) -> Result<G, VMStatus>,
    {
        // TODO(Gas): revisit this.
        init_speculative_logs(1);

        let resolver = StorageAdapter::new(state_view);
        let vm = AptosVM::new(&resolver);

        // TODO(Gas): avoid creating txn metadata twice.
        let balance = TransactionMetadata::new(txn).max_gas_amount();
        let mut gas_meter = make_gas_meter(
            vm.0.get_gas_feature_version(),
            vm.0.get_gas_parameters(log_context)?.clone(),
            vm.0.get_storage_gas_parameters(log_context)?.clone(),
            balance,
        )?;

        let (status, output) =
            vm.execute_user_transaction_impl(&resolver, txn, log_context, &mut gas_meter);

        Ok((status, output, gas_meter))
    }

    fn execute_writeset(
        &self,
        resolver: &impl MoveResolverExt,
        writeset_payload: &WriteSetPayload,
        txn_sender: Option<AccountAddress>,
        session_id: SessionId,
    ) -> Result<AptosChangeSet, VMStatus> {
        let mut gas_meter = UnmeteredGasMeter;
        let change_set_configs =
            ChangeSetConfigs::unlimited_at_gas_feature_version(self.0.get_gas_feature_version());

        match writeset_payload {
            WriteSetPayload::Direct(change_set) => {
                let (write_set, events) = change_set.clone().into_inner();
                Ok(AptosChangeSet::new(
                    WriteChangeSet::new(write_set),
                    DeltaChangeSet::empty(),
                    events,
                    &change_set_configs,
                )?)
            },
            WriteSetPayload::Script { script, execute_as } => {
                let mut tmp_session = self.0.new_session(resolver, session_id, true);
                let senders = match txn_sender {
                    None => vec![*execute_as],
                    Some(sender) => vec![sender, *execute_as],
                };

                let loaded_func =
                    tmp_session.load_script(script.code(), script.ty_args().to_vec())?;
                let args =
                    verifier::transaction_arg_validation::validate_combine_signer_and_txn_args(
                        &mut tmp_session,
                        senders,
                        convert_txn_args(script.args()),
                        &loaded_func,
                        self.0
                            .get_features()
                            .is_enabled(FeatureFlag::STRUCT_CONSTRUCTORS),
                    )?;

                return_on_failure!(tmp_session.execute_script(
                    script.code(),
                    script.ty_args().to_vec(),
                    args,
                    &mut gas_meter,
                ));
                Ok(tmp_session.finish(&mut (), &change_set_configs)?)
            },
        }
    }

    fn read_writeset(
        &self,
        state_view: &impl StateView,
        writes: &WriteChangeSet,
    ) -> Result<(), VMStatus> {
        // All Move executions satisfy the read-before-write property. Thus we need to read each
        // access path that the write set is going to update.
        for (state_key, _) in writes.iter() {
            state_view
                .get_state_value_bytes(state_key)
                .map_err(|_| VMStatus::Error(StatusCode::STORAGE_ERROR, None))?;
        }
        Ok(())
    }

    fn validate_waypoint_change_set(
        change_set: &AptosChangeSet,
        log_context: &AdapterLogSchema,
    ) -> Result<(), VMStatus> {
        let has_new_block_event = change_set
            .events()
            .iter()
            .any(|e| *e.key() == new_block_event_key());
        let has_new_epoch_event = change_set
            .events()
            .iter()
            .any(|e| *e.key() == new_epoch_event_key());
        if has_new_block_event && has_new_epoch_event {
            Ok(())
        } else {
            error!(
                *log_context,
                "[aptos_vm] waypoint txn needs to emit new epoch and block"
            );
            Err(VMStatus::Error(StatusCode::INVALID_WRITE_SET, None))
        }
    }

    pub(crate) fn process_waypoint_change_set(
        &self,
        resolver: &impl MoveResolverExt,
        writeset_payload: WriteSetPayload,
        log_context: &AdapterLogSchema,
    ) -> Result<(VMStatus, VMOutput), VMStatus> {
        // TODO: user specified genesis id to distinguish different genesis write sets
        let genesis_id = HashValue::zero();
        let change_set = self.execute_writeset(
            resolver,
            &writeset_payload,
            Some(aptos_types::account_config::reserved_vm_address()),
            SessionId::genesis(genesis_id),
        )?;

        Self::validate_waypoint_change_set(&change_set, log_context)?;
        let (writes, deltas, events) = change_set.into_inner();
        self.read_writeset(resolver, &writes)?;
        SYSTEM_TRANSACTIONS_EXECUTED.inc();

        let output = VMOutput::new(writes, deltas, events, 0, VMStatus::Executed.into());
        Ok((VMStatus::Executed, output))
    }

    pub(crate) fn process_block_prologue(
        &self,
        resolver: &impl MoveResolverExt,
        block_metadata: BlockMetadata,
        log_context: &AdapterLogSchema,
    ) -> Result<(VMStatus, VMOutput), VMStatus> {
        fail_point!("move_adapter::process_block_prologue", |_| {
            Err(VMStatus::Error(
                StatusCode::UNKNOWN_INVARIANT_VIOLATION_ERROR,
                None,
            ))
        });

        let txn_data = TransactionMetadata {
            sender: account_config::reserved_vm_address(),
            max_gas_amount: 0.into(),
            ..Default::default()
        };
        let mut gas_meter = UnmeteredGasMeter;
        let mut session =
            self.0
                .new_session(resolver, SessionId::block_meta(&block_metadata), true);

        let args = serialize_values(&block_metadata.get_prologue_move_args(txn_data.sender));
        session
            .execute_function_bypass_visibility(
                &BLOCK_MODULE,
                BLOCK_PROLOGUE,
                vec![],
                args,
                &mut gas_meter,
            )
            .map(|_return_vals| ())
            .or_else(|e| {
                expect_only_successful_execution(e, BLOCK_PROLOGUE.as_str(), log_context)
            })?;
        SYSTEM_TRANSACTIONS_EXECUTED.inc();

        let output = get_transaction_output(
            &mut (),
            session,
            0.into(),
            &txn_data,
            ExecutionStatus::Success,
            &self
                .0
                .get_storage_gas_parameters(log_context)?
                .change_set_configs,
        )?;
        Ok((VMStatus::Executed, output))
    }

    pub fn simulate_signed_transaction(
        txn: &SignedTransaction,
        state_view: &impl StateView,
    ) -> (VMStatus, VMOutput) {
        let vm = AptosVM::new(state_view);
        let simulation_vm = AptosSimulationVM(vm);
        let log_context = AdapterLogSchema::new(state_view.id(), 0);
        simulation_vm.simulate_signed_transaction(&state_view.as_move_resolver(), txn, &log_context)
    }

    pub fn execute_view_function(
        state_view: &impl StateView,
        module_id: ModuleId,
        func_name: Identifier,
        type_args: Vec<TypeTag>,
        arguments: Vec<Vec<u8>>,
        gas_budget: u64,
    ) -> Result<Vec<Vec<u8>>> {
        let vm = AptosVM::new(state_view);
        let log_context = AdapterLogSchema::new(state_view.id(), 0);
        let mut gas_meter = StandardGasMeter::new(
            vm.0.get_gas_feature_version(),
            vm.0.get_gas_parameters(&log_context)?.clone(),
            vm.0.get_storage_gas_parameters(&log_context)?.clone(),
            gas_budget,
        );
        let resolver = &state_view.as_move_resolver();
        let mut session = vm.new_session(resolver, SessionId::Void);

        let func_inst = session.load_function(&module_id, &func_name, &type_args)?;
        let metadata = vm.0.extract_module_metadata(&module_id);
        let arguments = verifier::view_function::validate_view_function(
            &mut session,
            arguments,
            func_name.as_ident_str(),
            &func_inst,
            metadata.as_ref(),
            vm.0.get_features()
                .is_enabled(FeatureFlag::STRUCT_CONSTRUCTORS),
        )?;

        Ok(session
            .execute_function_bypass_visibility(
                &module_id,
                func_name.as_ident_str(),
                type_args,
                arguments,
                &mut gas_meter,
            )
            .map_err(|err| anyhow!("Failed to execute function: {:?}", err))?
            .return_values
            .into_iter()
            .map(|(bytes, _ty)| bytes)
            .collect::<Vec<_>>())
    }

    fn run_prologue_with_payload(
        &self,
        session: &mut SessionExt,
        resolver: &impl MoveResolverExt,
        payload: &TransactionPayload,
        txn_data: &TransactionMetadata,
        log_context: &AdapterLogSchema,
        // Whether the prologue is run as part of tx simulation.
        is_simulation: bool,
    ) -> Result<(), VMStatus> {
        match payload {
            TransactionPayload::Script(_) => {
                self.0.check_gas(resolver, txn_data, log_context)?;
                self.0.run_script_prologue(session, txn_data, log_context)
            },
            TransactionPayload::EntryFunction(_) => {
                // NOTE: Script and EntryFunction shares the same prologue
                self.0.check_gas(resolver, txn_data, log_context)?;
                self.0.run_script_prologue(session, txn_data, log_context)
            },
            TransactionPayload::Multisig(multisig_payload) => {
                self.0.check_gas(resolver, txn_data, log_context)?;
                // Still run script prologue for multisig transaction to ensure the same tx
                // validations are still run for this multisig execution tx, which is submitted by
                // one of the owners.
                self.0.run_script_prologue(session, txn_data, log_context)?;
                // Skip validation if this is part of tx simulation.
                // This allows simulating multisig txs without having to first create the multisig
                // tx.
                if !is_simulation {
                    self.0
                        .run_multisig_prologue(session, txn_data, multisig_payload, log_context)
                } else {
                    Ok(())
                }
            },

            // Deprecated. Will be removed in the future.
            TransactionPayload::ModuleBundle(_module) => {
                if MODULE_BUNDLE_DISALLOWED.load(Ordering::Relaxed) {
                    return Err(VMStatus::Error(StatusCode::FEATURE_UNDER_GATING, None));
                }
                self.0.check_gas(resolver, txn_data, log_context)?;
                self.0.run_module_prologue(session, txn_data, log_context)
            },
        }
    }
}

// Executor external API
impl VMExecutor for AptosVM {
    /// Execute a block of `transactions`. The output vector will have the exact same length as the
    /// input vector. The discarded transactions will be marked as `TransactionStatus::Discard` and
    /// have an empty `WriteSet`. Also `state_view` is immutable, and does not have interior
    /// mutability. Writes to be applied to the data view are encoded in the write set part of a
    /// transaction output.
    fn execute_block(
        transactions: Vec<Transaction>,
        state_view: &(impl StateView + Sync),
    ) -> Result<Vec<TransactionOutput>, VMStatus> {
        fail_point!("move_adapter::execute_block", |_| {
            Err(VMStatus::Error(
                StatusCode::UNKNOWN_INVARIANT_VIOLATION_ERROR,
                None,
            ))
        });
        let log_context = AdapterLogSchema::new(state_view.id(), 0);
        info!(
            log_context,
            "Executing block, transaction count: {}",
            transactions.len()
        );

        let count = transactions.len();
        let ret = BlockAptosVM::execute_block(
            Arc::clone(&RAYON_EXEC_POOL),
            transactions,
            state_view,
            Self::get_concurrency_level(),
            None,
        );
        if ret.is_ok() {
            // Record the histogram count for transactions per block.
            BLOCK_TRANSACTION_COUNT.observe(count as f64);
        }
        ret
    }

    fn execute_block_with_gas_limit(
        transactions: Vec<Transaction>,
        state_view: &(impl StateView + Sync),
        maybe_gas_limit: Option<u64>,
    ) -> std::result::Result<Vec<TransactionOutput>, VMStatus> {
        fail_point!("move_adapter::execute_block", |_| {
            Err(VMStatus::Error(
                StatusCode::UNKNOWN_INVARIANT_VIOLATION_ERROR,
                None,
            ))
        });

        let log_context = AdapterLogSchema::new(state_view.id(), 0);
        info!(
            log_context,
            "Executing block, transaction count: {}",
            transactions.len()
        );

        let count = transactions.len();
        let ret = BlockAptosVM::execute_block(
            Arc::clone(&RAYON_EXEC_POOL),
            transactions,
            state_view,
            Self::get_concurrency_level(),
            maybe_gas_limit,
        );
        if ret.is_ok() {
            // Record the histogram count for transactions per block.
            BLOCK_TRANSACTION_COUNT.observe(count as f64);
        }
        ret
    }

    fn execute_block_sharded<S: StateView + Sync + Send + 'static>(
        sharded_block_executor: &ShardedBlockExecutor<S>,
        transactions: Vec<Transaction>,
        state_view: Arc<S>,
    ) -> Result<Vec<TransactionOutput>, VMStatus> {
        let log_context = AdapterLogSchema::new(state_view.id(), 0);
        info!(
            log_context,
            "Executing block, transaction count: {}",
            transactions.len()
        );

        let count = transactions.len();
        let ret = sharded_block_executor.execute_block(
            state_view,
            transactions,
            AptosVM::get_concurrency_level(),
        );
        if ret.is_ok() {
            // Record the histogram count for transactions per block.
            BLOCK_TRANSACTION_COUNT.observe(count as f64);
        }
        ret
    }
}

// VMValidator external API
impl VMValidator for AptosVM {
    /// Determine if a transaction is valid. Will return `None` if the transaction is accepted,
    /// `Some(Err)` if the VM rejects it, with `Err` as an error code. Verification performs the
    /// following steps:
    /// 1. The signature on the `SignedTransaction` matches the public key included in the
    ///    transaction
    /// 2. The script to be executed is under given specific configuration.
    /// 3. Invokes `Account.prologue`, which checks properties such as the transaction has the
    /// right sequence number and the sender has enough balance to pay for the gas.
    /// TBD:
    /// 1. Transaction arguments matches the main function's type signature.
    ///    We don't check this item for now and would execute the check at execution time.
    fn validate_transaction(
        &self,
        transaction: SignedTransaction,
        state_view: &impl StateView,
    ) -> VMValidatorResult {
        let _timer = TXN_VALIDATION_SECONDS.start_timer();
        let log_context = AdapterLogSchema::new(state_view.id(), 0);
        let txn = match Self::check_signature(transaction) {
            Ok(t) => t,
            _ => {
                return VMValidatorResult::error(StatusCode::INVALID_SIGNATURE);
            },
        };

        let resolver = &state_view.as_move_resolver();
        let mut session = self.new_session(resolver, SessionId::txn(&txn));
        let validation_result = self.validate_signature_checked_transaction(
            &mut session,
            resolver,
            &txn,
            true,
            &log_context,
        );

        // Increment the counter for transactions verified.
        let (counter_label, result) = match validation_result {
            Ok(_) => (
                "success",
                VMValidatorResult::new(None, txn.gas_unit_price()),
            ),
            Err(err) => (
                "failure",
                VMValidatorResult::new(Some(err.status_code()), 0),
            ),
        };

        TRANSACTIONS_VALIDATED
            .with_label_values(&[counter_label])
            .inc();

        result
    }
}

impl VMAdapter for AptosVM {
    fn new_session<'r>(
        &self,
        resolver: &'r impl MoveResolverExt,
        session_id: SessionId,
    ) -> SessionExt<'r, '_> {
        self.0.new_session(resolver, session_id, true)
    }

    fn check_signature(txn: SignedTransaction) -> Result<SignatureCheckedTransaction> {
        txn.check_signature()
    }

    fn check_transaction_format(&self, txn: &SignedTransaction) -> Result<(), VMStatus> {
        if txn.contains_duplicate_signers() {
            return Err(VMStatus::Error(
                StatusCode::SIGNERS_CONTAIN_DUPLICATES,
                None,
            ));
        }

        Ok(())
    }

    fn run_prologue(
        &self,
        session: &mut SessionExt,
        resolver: &impl MoveResolverExt,
        transaction: &SignatureCheckedTransaction,
        log_context: &AdapterLogSchema,
    ) -> Result<(), VMStatus> {
        let txn_data = TransactionMetadata::new(transaction);
        self.run_prologue_with_payload(
            session,
            resolver,
            transaction.payload(),
            &txn_data,
            log_context,
            false,
        )
    }

    fn should_restart_execution(output: &VMOutput) -> bool {
        let new_epoch_event_key = aptos_types::on_chain_config::new_epoch_event_key();
        output
            .events()
            .iter()
            .any(|event| *event.key() == new_epoch_event_key)
    }

    fn execute_single_transaction(
        &self,
        txn: &PreprocessedTransaction,
        resolver: &impl MoveResolverExt,
        log_context: &AdapterLogSchema,
    ) -> Result<(VMStatus, VMOutput, Option<String>), VMStatus> {
        Ok(match txn {
            PreprocessedTransaction::BlockMetadata(block_metadata) => {
                fail_point!("aptos_vm::execution::block_metadata");
                let (vm_status, output) =
                    self.process_block_prologue(resolver, block_metadata.clone(), log_context)?;
                (vm_status, output, Some("block_prologue".to_string()))
            },
            PreprocessedTransaction::WaypointWriteSet(write_set_payload) => {
                let (vm_status, output) = self.process_waypoint_change_set(
                    resolver,
                    write_set_payload.clone(),
                    log_context,
                )?;
                (vm_status, output, Some("waypoint_write_set".to_string()))
            },
            PreprocessedTransaction::UserTransaction(txn) => {
                fail_point!("aptos_vm::execution::user_transaction");
                let sender = txn.sender().to_string();
                let _timer = TXN_TOTAL_SECONDS.start_timer();
                let (vm_status, output) = self.execute_user_transaction(resolver, txn, log_context);

                if let Err(DiscardedVMStatus::UNKNOWN_INVARIANT_VIOLATION_ERROR) =
                    vm_status.clone().keep_or_discard()
                {
                    error!(
                        *log_context,
                        "[aptos_vm] Transaction breaking invariant violation. txn: {:?}, status: {:?}",
                        bcs::to_bytes::<SignedTransaction>(&**txn),
                        vm_status,
                    );
                    TRANSACTIONS_INVARIANT_VIOLATION.inc();
                }

                // Increment the counter for user transactions executed.
                let counter_label = match output.status() {
                    TransactionStatus::Keep(_) => Some("success"),
                    TransactionStatus::Discard(_) => Some("discarded"),
                    TransactionStatus::Retry => None,
                };
                if let Some(label) = counter_label {
                    USER_TRANSACTIONS_EXECUTED.with_label_values(&[label]).inc();
                }
                (vm_status, output, Some(sender))
            },
            PreprocessedTransaction::InvalidSignature => {
                let (vm_status, output) =
                    discard_error_vm_status(VMStatus::Error(StatusCode::INVALID_SIGNATURE, None));
                (vm_status, output, None)
            },
            PreprocessedTransaction::StateCheckpoint => {
                let output =
                    VMOutput::empty_with_status(TransactionStatus::Keep(ExecutionStatus::Success));
                (VMStatus::Executed, output, Some("state_checkpoint".into()))
            },
        })
    }
}

impl AsRef<AptosVMImpl> for AptosVM {
    fn as_ref(&self) -> &AptosVMImpl {
        &self.0
    }
}

impl AsMut<AptosVMImpl> for AptosVM {
    fn as_mut(&mut self) -> &mut AptosVMImpl {
        &mut self.0
    }
}

impl AptosSimulationVM {
    fn validate_simulated_transaction(
        &self,
        session: &mut SessionExt,
        resolver: &impl MoveResolverExt,
        transaction: &SignedTransaction,
        txn_data: &TransactionMetadata,
        log_context: &AdapterLogSchema,
    ) -> Result<(), VMStatus> {
        self.0.check_transaction_format(transaction)?;
        self.0.run_prologue_with_payload(
            session,
            resolver,
            transaction.payload(),
            txn_data,
            log_context,
            true,
        )
    }

    /*
    Executes a SignedTransaction without performing signature verification
     */
    fn simulate_signed_transaction(
        &self,
        resolver: &impl MoveResolverExt,
        txn: &SignedTransaction,
        log_context: &AdapterLogSchema,
    ) -> (VMStatus, VMOutput) {
        // simulation transactions should not carry valid signatures, otherwise malicious fullnodes
        // may execute them without user's explicit permission.
        if txn.signature_is_valid() {
            return discard_error_vm_status(VMStatus::Error(StatusCode::INVALID_SIGNATURE, None));
        }

        // Revalidate the transaction.
        let txn_data = TransactionMetadata::new(txn);
        let mut session = self.0.new_session(resolver, SessionId::txn_meta(&txn_data));
        if let Err(err) =
            self.validate_simulated_transaction(&mut session, resolver, txn, &txn_data, log_context)
        {
            return discard_error_vm_status(err);
        };

        let gas_params = match self.0 .0.get_gas_parameters(log_context) {
            Err(err) => return discard_error_vm_status(err),
            Ok(s) => s,
        };
        let storage_gas_params = match self.0 .0.get_storage_gas_parameters(log_context) {
            Err(err) => return discard_error_vm_status(err),
            Ok(s) => s,
        };

        let mut gas_meter = StandardGasMeter::new(
            self.0 .0.get_gas_feature_version(),
            gas_params.clone(),
            storage_gas_params.clone(),
            txn_data.max_gas_amount(),
        );

        let mut new_published_modules_loaded = false;
        let result = match txn.payload() {
            payload @ TransactionPayload::Script(_)
            | payload @ TransactionPayload::EntryFunction(_) => {
                self.0.execute_script_or_entry_function(
                    resolver,
                    session,
                    &mut gas_meter,
                    &txn_data,
                    payload,
                    log_context,
                    &mut new_published_modules_loaded,
                    &storage_gas_params.change_set_configs,
                )
            },
            TransactionPayload::Multisig(multisig) => {
                if let Some(payload) = multisig.transaction_payload.clone() {
                    match payload {
                        MultisigTransactionPayload::EntryFunction(entry_function) => {
                            aptos_try!({
                                return_on_failure!(self.0.execute_multisig_entry_function(
                                    &mut session,
                                    &mut gas_meter,
                                    multisig.multisig_address,
                                    &entry_function,
                                    &mut new_published_modules_loaded,
                                ));
                                // TODO: Deduplicate this against execute_multisig_transaction
                                // A bit tricky since we need to skip success/failure cleanups,
                                // which is in the middle. Introducing a boolean would make the code
                                // messier.
                                let change_set = session
                                    .finish(&mut (), &storage_gas_params.change_set_configs)?;

                                return_on_failure!(
                                    gas_meter.charge_io_gas_for_writes(change_set.writes().iter(),)
                                );

                                return_on_failure!(gas_meter.charge_storage_fee_for_all(
                                    change_set.writes().iter(),
                                    change_set.events(),
                                    txn_data.transaction_size,
                                    txn_data.gas_unit_price,
                                ));

                                self.0.success_transaction_cleanup(
                                    resolver,
                                    change_set,
                                    &mut gas_meter,
                                    &txn_data,
                                    log_context,
                                    &storage_gas_params.change_set_configs,
                                )
                            })
                        },
                    }
                } else {
                    Err(VMStatus::Error(StatusCode::MISSING_DATA, None))
                }
            },

            // Deprecated. Will be removed in the future.
            TransactionPayload::ModuleBundle(m) => self.0.execute_modules(
                resolver,
                session,
                &mut gas_meter,
                &txn_data,
                m,
                log_context,
                &mut new_published_modules_loaded,
                &storage_gas_params.change_set_configs,
            ),
        };

        match result {
            Ok(output) => output,
            Err(err) => {
                // Invalidate the loader cache in case there was a new module loaded from a module
                // publish request that failed.
                // This ensures the loader cache is flushed later to align storage with the cache.
                // None of the modules in the bundle will be committed to storage,
                // but some of them may have ended up in the cache.
                if new_published_modules_loaded {
                    self.0 .0.mark_loader_cache_as_invalid();
                };
                let txn_status = TransactionStatus::from(err.clone());
                if txn_status.is_discarded() {
                    discard_error_vm_status(err)
                } else {
                    let (vm_status, output) = self.0.failed_transaction_cleanup_and_keep_vm_status(
                        err,
                        &mut gas_meter,
                        &txn_data,
                        resolver,
                        log_context,
                        &storage_gas_params.change_set_configs,
                    );
                    (vm_status, output)
                }
            },
        }
    }
}<|MERGE_RESOLUTION|>--- conflicted
+++ resolved
@@ -256,15 +256,8 @@
         resolver: &impl MoveResolverExt,
         log_context: &AdapterLogSchema,
         change_set_configs: &ChangeSetConfigs,
-<<<<<<< HEAD
     ) -> (VMStatus, VMOutput) {
         let mut session = self.0.new_session(resolver, SessionId::txn_meta(txn_data));
-=======
-    ) -> (VMStatus, TransactionOutputExt) {
-        let mut session = self
-            .0
-            .new_session(resolver, SessionId::txn_meta(txn_data), true);
->>>>>>> b82351cb
 
         match TransactionStatus::from(error_code.clone()) {
             TransactionStatus::Keep(status) => {
