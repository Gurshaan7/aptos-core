--- conflicted
+++ resolved
@@ -154,11 +154,7 @@
         }
     }
 
-<<<<<<< HEAD
     pub fn execute_block_benchmark<S: StateViewWithRemoteCache + Sync>(
-=======
-    fn execute_block_benchmark_parallel<S: StateView + Sync>(
->>>>>>> 68176847
         transactions: Vec<Transaction>,
         state_view: &S,
         concurrency_level: usize,
@@ -249,12 +245,6 @@
             block_size * 1000 / seq_exec_t.as_millis() as usize
         );
 
-<<<<<<< HEAD
-        // assert_eq!(ret, seq_ret);
-
-        drop(ret);
-        drop(seq_ret);
-=======
         // Sequential execution does not have deltas, assert and convert to the same type.
         let seq_ret: Result<Vec<TransactionOutput>, Error<VMStatus>> = seq_ret.map(|results| {
             results
@@ -267,7 +257,6 @@
                 })
                 .collect()
         });
->>>>>>> 68176847
 
         (
             block_size * 1000 / seq_exec_t.as_millis() as usize,
